# Changelog
All notable changes to this library will be documented in this file.

The format is based on [Keep a Changelog](https://keepachangelog.com/en/1.0.0/),
and this library adheres to Rust's notion of
[Semantic Versioning](https://semver.org/spec/v2.0.0.html). Future releases are
indicated by the `PLANNED` status in order to make it possible to correctly
represent the transitive `semver` implications of changes within the enclosing
workspace.

## [Unreleased]

<<<<<<< HEAD
### Added
- `impl Neg<Output = ZatBalance> for Zatoshis`
=======
## [0.6.0] - 2025-07-31

### Changed
- `zcash_protocol::consensus`:
  - `BranchId` now has an additional `Nu6_1` variant.
  - `NetworkUpgrade` now has an additional `Nu6_1` variant.
- `zcash_protocol::local_consensus`:
  - `LocalNetwork` has a new field `nu6_1`.
- The testnet activation height has been set for `consensus::BranchId::Nu6_1`
>>>>>>> 9dcd4a90

## [0.5.4] - 2025-07-15

### Added
- `impl {Add,Sub}<Zatoshis> for {ZatBalance, Option<ZatBalance>}`

## [0.5.3] - 2025-06-12
### Added
  - `zcash_protocol::txid::TxId::is_null`

## [0.5.2] - 2025-05-30
### Added
- `zcash_protocol::constants::`
  - `V3_TX_VERSION`
  - `V3_VERSION_GROUP_ID`
  - `V4_TX_VERSION`
  - `V4_VERSION_GROUP_ID`
  - `V5_TX_VERSION`
  - `V5_VERSION_GROUP_ID`

## [0.5.1] - 2025-03-19
### Added
- `impl<P: zcash_protocol::consensus::Parameters> zcash::consensus::Parameters for &P`

## [0.5.0] - 2025-02-21
### Added
- `zcash_protocol::memo::MemoBytes::into_bytes`

### Changed
- `zcash_protocol::consensus::NetworkConstants` has added methods:
  - `hrp_unified_address`
  - `hrp_unified_fvk`
  - `hrp_unified_ivk`
- Migrated to `incrementalmerkletree 0.8` for functionality provided
  under the `test-dependencies` feature flag.

## [0.4.3] - 2024-12-16
### Added
- `zcash_protocol::TxId` (moved from `zcash_primitives::transaction`).

## [0.4.2] - 2024-12-13
### Added
- `no-std` compatibility (`alloc` is required). A default-enabled `std` feature
  flag has been added gating the `std::error::Error` and `memuse` usage.

## [0.4.1] - 2024-11-13
### Added
- `zcash_protocol::value::QuotRem`
- `zcash_protocol::value::Zatoshis::div_with_remainder`
- `impl Mul<u64> for zcash_protocol::value::Zatoshis`
- `impl Div<NonZeroU64> for zcash_protocol::value::Zatoshis`

## [0.4.0] - 2024-10-02
### Added
- `impl Sub<BlockHeight> for BlockHeight` unlike the implementation that was
  removed in version `0.3.0`, a saturating subtraction for block heights having
  a return type of `u32` makes sense for `BlockHeight`. Subtracting one block
  height from another yields the delta between them.

### Changed
- Mainnet activation height has been set for `consensus::BranchId::Nu6`.
- Adding a delta to a `BlockHeight` now uses saturating addition.
- Subtracting a delta to a `BlockHeight` now uses saturating subtraction.

## [0.3.0] - 2024-08-26
### Changed
- Testnet activation height has been set for `consensus::BranchId::Nu6`.

### Removed
- `impl {Add, Sub} for BlockHeight` - these operations were unused, and it
  does not make sense to add block heights (it is not a monoid.)

## [0.2.0] - 2024-08-19
### Added
- `zcash_protocol::PoolType::{TRANSPARENT, SAPLING, ORCHARD}`

### Changed
- MSRV is now 1.70.0.
- `consensus::BranchId` now has an additional `Nu6` variant.

## [0.1.1] - 2024-03-25
### Added
- `zcash_protocol::memo`:
  - `impl TryFrom<&MemoBytes> for Memo`

### Removed
- `unstable-nu6` and `zfuture` feature flags (use `--cfg zcash_unstable=\"nu6\"`
  or `--cfg zcash_unstable=\"zfuture\"` in `RUSTFLAGS` and `RUSTDOCFLAGS`
  instead).

## [0.1.0] - 2024-03-06
The entries below are relative to the `zcash_primitives` crate as of the tag
`zcash_primitives-0.14.0`.

### Added
- The following modules have been extracted from `zcash_primitives` and
  moved to this crate:
  - `consensus`
  - `constants`
  - `zcash_protocol::value` replaces `zcash_primitives::transaction::components::amount`
- `zcash_protocol::consensus`:
  - `NetworkConstants` has been extracted from the `Parameters` trait. Relative to the
    state prior to the extraction:
    - The Bech32 prefixes now return `&'static str` instead of `&str`.
    - Added `NetworkConstants::hrp_tex_address`.
  - `NetworkType`
  - `Parameters::b58_sprout_address_prefix`
- `zcash_protocol::consensus`:
  - `impl Hash for LocalNetwork`
- `zcash_protocol::constants::{mainnet, testnet}::B58_SPROUT_ADDRESS_PREFIX`
- Added in `zcash_protocol::value`:
  - `Zatoshis`
  - `ZatBalance`
  - `MAX_BALANCE` has been added to replace previous instances where
    `zcash_protocol::value::MAX_MONEY` was used as a signed value.

### Changed
- `zcash_protocol::value::COIN` has been changed from an `i64` to a `u64`
- `zcash_protocol::value::MAX_MONEY` has been changed from an `i64` to a `u64`
- `zcash_protocol::consensus::Parameters` has been split into two traits, with
  the newly added `NetworkConstants` trait providing all network constant
  accessors. Also, the `address_network` method has been replaced with a new
  `network_type` method that serves the same purpose. A blanket impl of
  `NetworkConstants` is provided for all types that implement `Parameters`,
  so call sites for methods that have moved to `NetworkConstants` should
  remain unchanged (though they may require an additional `use` statement.)

### Removed
- From `zcash_protocol::value`:
  - `NonNegativeAmount` (use `Zatoshis` instead.)
  - `Amount` (use `ZatBalance` instead.)
  - The following conversions have been removed relative to `zcash_primitives-0.14.0`,
    as `zcash_protocol` does not depend on the `orchard` or `sapling-crypto` crates.
    - `From<NonNegativeAmount> for orchard::NoteValue>`
    - `TryFrom<orchard::ValueSum> for Amount`
    - `From<NonNegativeAmount> for sapling::value::NoteValue>`
    - `TryFrom<sapling::value::NoteValue> for NonNegativeAmount`
  - `impl AddAssign for NonNegativeAmount`
  - `impl SubAssign for NonNegativeAmount`<|MERGE_RESOLUTION|>--- conflicted
+++ resolved
@@ -10,10 +10,9 @@
 
 ## [Unreleased]
 
-<<<<<<< HEAD
 ### Added
 - `impl Neg<Output = ZatBalance> for Zatoshis`
-=======
+
 ## [0.6.0] - 2025-07-31
 
 ### Changed
@@ -23,7 +22,6 @@
 - `zcash_protocol::local_consensus`:
   - `LocalNetwork` has a new field `nu6_1`.
 - The testnet activation height has been set for `consensus::BranchId::Nu6_1`
->>>>>>> 9dcd4a90
 
 ## [0.5.4] - 2025-07-15
 
