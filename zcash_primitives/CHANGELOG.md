# Changelog
All notable changes to this library will be documented in this file.

The format is based on [Keep a Changelog](https://keepachangelog.com/en/1.0.0/),
and this library adheres to Rust's notion of
[Semantic Versioning](https://semver.org/spec/v2.0.0.html). Future releases are
indicated by the `PLANNED` status in order to make it possible to correctly
represent the transitive `semver` implications of changes within the enclosing
workspace.

## [Unreleased]

<<<<<<< HEAD
=======
## [0.23.1] - 2025-07-16

### Changed
- Migrated to `zcash_protocol 0.5.4` to alleviate a type inference issue
  observed by downstream users.

>>>>>>> 1318f954
## [0.23.0] - 2025-05-30

### Changed
- Migrated to `zcash_address 0.8`, `zcash_transparent 0.3`
- Variants of `zcash_primitives::transaction::TxVersion` have changed. They
  now represent explicit transaction versions, in order to avoid accidental
  confusion with the names of the network upgrades that they were introduced
  in.

## [0.22.0] - 2025-02-21

### Changed
- MSRV is now 1.81.0.
- Migrated to `bip32 =0.6.0-pre.1`, `nonempty 0.11`, `secp256k1 0.29`,
  `incrementalmerkletree 0.8`, `redjubjub 0.8`, `orchard 0.11`,
  `sapling-crypto 0.5`, `zcash_encoding 0.3`, `zcash_protocol 0.5`,
  `zcash_address 0.7`, `zcash_transparent 0.2`.

### Deprecated
- `zcash_primitives::consensus` (use `zcash_protocol::consensus` instead)
- `zcash_primitives::constants` (use `zcash_protocol::constants` instead)
- `zcash_primitives::memo` (use `zcash_protocol::memo` instead)
- `zcash_primitives::zip32` (use the `zip32` crate instead)
- `zcash_primitives::legacy` (use the `zcash_transparent` crate instead)
- `zcash_primitives::transaction::components::Amount` (use `zcash_protocol::value::ZatBalance` instead)
- `zcash_primitives::transaction::components::amount`:
  - `BalanceError` (use `zcash_protocol::value::BalanceError` instead)
  - `Amount` (use `zcash_protocol::value::ZatBalance` instead)
  - `NonNegativeAmount` (use `zcash_protocol::value::Zatoshis` instead)
  - `COIN` (use `zcash_protocol::value::COIN` instead)
  - module `testing` (use `zcash_protocol::value::testing` instead)
    - `arb_positive_amount` (use `zcash_protocol::value::testing::arb_positive_zat_balance` instead.)
    - `arb_amount` (use `zcash_protocol::value::testing::arb_zat_balance` instead.)
    - `arb_nonnegative_amount` (use `::zcash_protocol::value::testing::arb_zatoshis` instead.)

### Removed
- `zcash_primitives::transaction::sighash::TransparentAuthorizingContext` was
  removed as there is no way to deprecate a previously-reexported trait name.
  Use `zcash_transparent::sighash::TransparentAuthorizingContext` instead.

## [0.21.0] - 2024-12-16

### Added
- `zcash_primitives::legacy::Script::address`
- `zcash_primitives::transaction`
  - `TransactionData::try_map_bundles`
  - `builder::{PcztResult, PcztParts}`
  - `builder::Builder::build_for_pczt`
  - `components::transparent`:
    - `pczt` module.
    - `EffectsOnly`
    - `impl MapAuth<Authorized, Authorized> for ()`
    - `builder::TransparentSigningSet`
  - `sighash::SighashType`

### Changed
- Migrated to `sapling-crypto` version `0.4`.
- `zcash_primitives::transaction::components::transparent`:
  - `builder::TransparentBuilder::add_input` now takes `secp256k1::PublicKey`
    instead of `secp256k1::SecretKey`.
  - `Bundle<Unauthorized>::apply_signatures` has had its arguments replaced with
    a function providing the sighash calculation, and `&TransparentSigningSet`.
  - `builder::Error` has a new variant `MissingSigningKey`.
- `zcash_primitives::transaction::builder`:
  - `Builder::add_orchard_spend` now takes `orchard::keys::FullViewingKey`
    instead of `&orchard::keys::SpendingKey`.
  - `Builder::add_sapling_spend` now takes `sapling::keys::FullViewingKey`
    instead of `&sapling::zip32::ExtendedSpendingKey`.
  - `Builder::add_transparent_input` now takes `secp256k1::PublicKey` instead of
    `secp256k1::SecretKey`.
  - `Builder::build` now takes several additional arguments:
    - `&TransparentSigningSet`
    - `&[sapling::zip32::ExtendedSpendingKey]`
    - `&[orchard::keys::SpendAuthorizingKey]`
- `zcash_primitives::transaction::sighash`:
  - `SignableInput::Transparent` is now a wrapper around
    `zcash_transparent::sighash::SignableInput`.

## [0.19.1, 0.20.1] - 2025-05-09

### Fixed
- Migrated to `orchard 0.10.2` to fix a missing feature dependency.

## [0.20.0] - 2024-11-14

### Added
- A new feature flag, `non-standard-fees`, has been added. This flag is now
  required in order to make use of any types or methods that enable non-standard
  fee calculation.

### Changed
- MSRV is now 1.77.0.
- `zcash_primitives::transaction::fees`:
  - The `fixed` module has been moved behind the `non-standard-fees` feature
    flag. Using a fixed fee may result in a transaction that cannot be mined on
    the current Zcash network. To calculate the ZIP 317 fee, use
    `zip317::FeeRule::standard()`.
  - `zip317::FeeRule::non_standard` has been moved behind the `non-standard-fees`
    feature flag. Using a non-standard fee may result in a transaction that cannot
    be mined on the current `Zcash` network.

### Deprecated
- `zcash_primitives::transaction::fees`:
  - `StandardFeeRule` has been deprecated. It was never used within `zcash_primitives`
    and should have been a member of `zcash_client_backend::fees` instead.

### Removed
- `zcash_primitives::transaction::fees`:
  - `StandardFeeRule` itself has been removed; it was not used in this crate.
    Its use in `zcash_client_backend` has been replaced with
    `zcash_client_backend::fees::StandardFeeRule`.
  - `fixed::FeeRule::standard`. This constructor was misleadingly named: using a
    fixed fee does not conform to any current Zcash standard. To calculate the
    ZIP 317 fee, use `zip317::FeeRule::standard()`. To preserve the current
    behaviour, use `fixed::FeeRule::non_standard(zip317::MINIMUM_FEE)`,
    but note that this is likely to result in transactions that cannot be mined.

## [0.19.0] - 2024-10-02

### Changed
- Migrated to `zcash_address 0.6`.

### Fixed
- The previous release did not bump `zcash_address` and ended up depending on
  multiple versions of `zcash_protocol`, which didn't cause a code conflict but
  results in two different consensus protocol states being present in the
  dependency tree.

## [0.18.0] - 2024-10-02

### Changed
- Update dependencies to `incrementalmerkletree 0.7`, `orchard 0.10`,
  `sapling-crypto 0.3`, `zcash_protocol 0.4`.

## [0.17.0] - 2024-08-26

### Changed
- Update dependencies to `zcash_protocol 0.3`, `zcash_address 0.5`.

## [0.16.0] - 2024-08-19

### Added
- `zcash_primitives::legacy::keys`:
  - `impl From<TransparentKeyScope> for bip32::ChildNumber`
  - `impl From<NonHardenedChildIndex> for bip32::ChildNumber`
  - `impl TryFrom<bip32::ChildNumber> for NonHardenedChildIndex`
  - `EphemeralIvk`
  - `AccountPubKey::derive_ephemeral_ivk`
  - `TransparentKeyScope::custom` is now `const`.
  - `TransparentKeyScope::{EXTERNAL, INTERNAL, EPHEMERAL}`
- `zcash_primitives::legacy::Script::serialized_size`
- `zcash_primitives::transaction::fees::transparent`:
  - `InputSize`
  - `InputView::serialized_size`
  - `OutputView::serialized_size`
- `zcash_primitives::transaction::component::transparent::OutPoint::txid`
- `zcash_primitives::transaction::builder::DEFAULT_TX_EXPIRY_DELTA`

### Changed
- MSRV is now 1.70.0.
- Bumped dependencies to `secp256k1 0.27`, `incrementalmerkletree 0.6`,
  `orchard 0.9`, `sapling-crypto 0.2`.
- `zcash_primitives::legacy::keys`:
  - `AccountPrivKey::{from_bytes, to_bytes}` now use the byte encoding from the
    inside of a `xprv` Base58 string encoding from BIP 32, excluding the prefix
    bytes (i.e. starting with `depth`).
  - `AccountPrivKey::from_extended_privkey` now takes
    `bip32::ExtendedPrivateKey<secp256k1::SecretKey>`.
  - The following methods now return `Result<_, bip32::Error>`:
    - `AccountPrivKey::from_seed`
    - `AccountPrivKey::derive_secret_key`
    - `AccountPrivKey::derive_external_secret_key`
    - `AccountPrivKey::derive_internal_secret_key`
    - `AccountPubKey::derive_external_ivk`
    - `AccountPubKey::derive_internal_ivk`
    - `AccountPubKey::deserialize`
    - `IncomingViewingKey::derive_address`
- `zcash_primitives::transaction::fees::FeeRule::fee_required`: the types
  of parameters relating to transparent inputs and outputs have changed.
  This method now requires their `tx_in` and `tx_out` serialized sizes
  (expressed as iterators of `InputSize` for inputs and `usize` for outputs)
  rather than a slice of `InputView` or `OutputView`.

### Deprecated
- `zcash_primitives::transaction::fees::zip317::FeeRule::non_standard` has been
  deprecated, because in general it can calculate fees that violate ZIP 317, which
  might cause transactions built with it to fail. Maintaining the generality of the
  current implementation imposes ongoing maintenance costs, and so it is likely to
  be removed in the near future. Use `transaction::fees::zip317::FeeRule::standard()`
  instead to comply with ZIP 317.

### Removed
- The `zcash_primitives::zip339` module, which reexported parts of the API of
  the `bip0039` crate, has been removed. Use the `bip0039` crate directly
  instead.
- The `hdwallet` dependency and its effect on `zcash_primitives::legacy::keys`:
  - `impl From<TransparentKeyScope> for hdwallet::KeyIndex`
  - `impl From<NonHardenedChildIndex> for hdwallet::KeyIndex`
  - `impl TryFrom<hdwallet::KeyIndex> for NonHardenedChildIndex`

## [0.15.1] - 2024-05-23

- Fixed `sapling-crypto` dependency to not enable its `multicore` feature flag
  when the default features of `zcash_primitives` are disabled.

## [0.15.0] - 2024-03-25

### Added
- `zcash_primitives::transaction::components::sapling::zip212_enforcement`

### Changed
- The following modules are now re-exported from the `zcash_protocol` crate.
  Additional changes have also been made therein; refer to the `zcash_protocol`
  changelog for details.
  - `zcash_primitives::consensus` re-exports `zcash_protocol::consensus`.
  - `zcash_primitives::constants` re-exports `zcash_protocol::constants`.
  - `zcash_primitives::transaction::components::amount` re-exports
    `zcash_protocol::value`. Many of the conversions to and from the
    `Amount` and `NonNegativeAmount` value types now return
    `Result<_, BalanceError>` instead of `Result<_, ()>`.
  - `zcash_primitives::memo` re-exports `zcash_protocol::memo`.
  - Update to `orchard` version `0.8.0`

### Removed
- `zcash_primitives::consensus::sapling_zip212_enforcement` instead use
  `zcash_primitives::transaction::components::sapling::zip212_enforcement`.
- From `zcash_primitive::components::transaction`:
  - `impl From<Amount> for u64`
  - `impl TryFrom<sapling::value::NoteValue> for NonNegativeAmount`
  - `impl From<NonNegativeAmount> for sapling::value::NoteValue`
  - `impl TryFrom<orchard::ValueSum> for Amount`
  - `impl From<NonNegativeAmount> for orchard::NoteValue`
- The `local_consensus` module and feature flag have been removed; use the module
  from the `zcash_protocol` crate instead.
- `unstable-nu6` and `zfuture` feature flags (use `--cfg zcash_unstable=\"nu6\"`
  or `--cfg zcash_unstable=\"zfuture\"` in `RUSTFLAGS` and `RUSTDOCFLAGS`
  instead).

## [0.14.0] - 2024-03-01
### Added
- Dependency on `bellman 0.14`, `sapling-crypto 0.1`.
- `zcash_primitives::consensus::sapling_zip212_enforcement`
- `zcash_primitives::legacy::keys`:
  - `AccountPrivKey::derive_secret_key`
  - `NonHardenedChildIndex`
  - `TransparentKeyScope`
- `zcash_primitives::local_consensus` module, behind the `local-consensus`
  feature flag.
  - The `LocalNetwork` struct provides a type for specifying network upgrade
    activation heights for a local or specific configuration of a full node.
    Developers can make use of this type when connecting to a Regtest node by
    replicating the activation heights used on their node configuration.
  - `impl zcash_primitives::consensus::Parameters for LocalNetwork` uses the
    provided activation heights, and `zcash_primitives::constants::regtest::`
    for everything else.
- `zcash_primitives::transaction`:
  - `builder::{BuildConfig, FeeError, get_fee, BuildResult}`
  - `builder::Error::SaplingBuilderNotAvailable`
  - `components::sapling`:
    - Sapling bundle component parsers, behind the `temporary-zcashd` feature
      flag:
      - `temporary_zcashd_read_spend_v4`
      - `temporary_zcashd_read_output_v4`
      - `temporary_zcashd_write_output_v4`
      - `temporary_zcashd_read_v4_components`
      - `temporary_zcashd_write_v4_components`
  - `components::transparent`:
    - `builder::TransparentInputInfo`
  - `fees::StandardFeeRule`
  - Constants in `fees::zip317`:
    - `MARGINAL_FEE`
    - `GRACE_ACTIONS`
    - `P2PKH_STANDARD_INPUT_SIZE`
    - `P2PKH_STANDARD_OUTPUT_SIZE`
  - `impl From<TxId> for [u8; 32]`
- `zcash_primitives::zip32`:
  - `ChildIndex::hardened`
  - `ChildIndex::index`
  - `ChainCode::new`
  - `ChainCode::as_bytes`
  - `impl From<AccountId> for ChildIndex`
- Additions related to `zcash_primitive::components::amount::Amount`
  and `zcash_primitive::components::amount::NonNegativeAmount`:
  - `impl TryFrom<Amount> for u64`
  - `Amount::const_from_u64`
  - `NonNegativeAmount::const_from_u64`
  - `NonNegativeAmount::from_nonnegative_i64_le_bytes`
  - `NonNegativeAmount::to_i64_le_bytes`
  - `NonNegativeAmount::is_zero`
  - `NonNegativeAmount::is_positive`
  - `impl From<&NonNegativeAmount> for Amount`
  - `impl From<NonNegativeAmount> for u64`
  - `impl From<NonNegativeAmount> for zcash_primitives::sapling::value::NoteValue`
  - `impl From<NonNegativeAmount> for orchard::::NoteValue`
  - `impl Sum<NonNegativeAmount> for Option<NonNegativeAmount>`
  - `impl<'a> Sum<&'a NonNegativeAmount> for Option<NonNegativeAmount>`
  - `impl TryFrom<sapling::value::NoteValue> for NonNegativeAmount`
  - `impl TryFrom<orchard::NoteValue> for NonNegativeAmount`
- `impl {Clone, PartialEq, Eq} for zcash_primitives::memo::Error`

### Changed
- Migrated to `orchard 0.7`.
- `zcash_primitives::legacy`:
  - `TransparentAddress` variants have changed:
    - `TransparentAddress::PublicKey` has been renamed to `PublicKeyHash`
    - `TransparentAddress::Script` has been renamed to `ScriptHash`
  - `keys::{derive_external_secret_key, derive_internal_secret_key}` arguments
    changed from `u32` to `NonHardenedChildIndex`.
- `zcash_primitives::transaction`:
  - `builder`:
    - `Builder` now has a generic parameter for the type of progress notifier,
      which needs to implement `sapling::builder::ProverProgress` in order to
      build transactions.
    - `Builder::new` now takes a `BuildConfig` argument instead of an optional
      Orchard anchor. Anchors for both Sapling and Orchard are now required at
      the time of builder construction.
    - `Builder::{build, build_zfuture}` now take
      `&impl SpendProver, &impl OutputProver` instead of `&impl TxProver`.
    - `Builder::add_sapling_spend` no longer takes a `diversifier` argument as
      the diversifier may be obtained from the note.
    - `Builder::add_sapling_spend` now takes its `ExtendedSpendingKey` argument
      by reference.
    - `Builder::{add_sapling_spend, add_sapling_output}` now return `Error`s
      instead of the underlying `sapling_crypto::builder::Error`s when returning
      `Err`.
    - `Builder::add_orchard_spend` now takes its `SpendingKey` argument by
      reference.
    - `Builder::with_progress_notifier` now consumes `self` and returns a
      `Builder` typed on the provided channel.
    - `Builder::get_fee` now returns a `builder::FeeError` instead of the bare
      `FeeRule::Error` when returning `Err`.
    - `Builder::build` now returns a `Result<BuildResult, ...>` instead of
      using a tuple to return the constructed transaction and build metadata.
    - `Error::OrchardAnchorNotAvailable` has been renamed to
      `OrchardBuilderNotAvailable`.
    - `build` and `build_zfuture` each now take an additional `rng` argument.
  - `components`:
    - `transparent::TxOut.value` now has type `NonNegativeAmount` instead of
      `Amount`.
    - `sapling::MapAuth` trait methods now take `&mut self` instead of `&self`.
    - `transparent::fees` has been moved to
      `zcash_primitives::transaction::fees::transparent`
    - `transparent::builder::TransparentBuilder::{inputs, outputs}` have changed
      to return `&[TransparentInputInfo]` and `&[TxOut]` respectively, in order
      to avoid coupling to the fee traits.
  - `Unauthorized::SaplingAuth` now has type `InProgress<Proven, Unsigned>`.
  - `fees::FeeRule::fee_required` now takes an additional `orchard_action_count`
    argument.
  - The following methods now take `NonNegativeAmount` instead of `Amount`:
    - `builder::Builder::{add_sapling_output, add_transparent_output}`
    - `components::transparent::builder::TransparentBuilder::add_output`
    - `fees::fixed::FeeRule::non_standard`
    - `fees::zip317::FeeRule::non_standard`
  - The following methods now return `NonNegativeAmount` instead of `Amount`:
    - `components::amount::testing::arb_nonnegative_amount`
    - `fees::transparent`:
      - `InputView::value`
      - `OutputView::value`
    - `fees::FeeRule::{fee_required, fee_required_zfuture}`
    - `fees::fixed::FeeRule::fixed_fee`
    - `fees::zip317::FeeRule::marginal_fee`
    - `sighash::TransparentAuthorizingContext::input_amounts`
- `zcash_primitives::zip32`:
  - `ChildIndex` has been changed from an enum to an opaque struct, and no
    longer supports non-hardened indices.

### Removed
- `zcash_primitives::constants`:
  - All `const` values (moved to `sapling_crypto::constants`).
- `zcash_primitives::keys` module, as it was empty after the removal of:
  - `PRF_EXPAND_PERSONALIZATION`
  - `OutgoingViewingKey` (use `sapling_crypto::keys::OutgoingViewingKey`
    instead).
  - `prf_expand, prf_expand_vec` (use `zcash_spec::PrfExpand` instead).
- `zcash_primitives::sapling` module (use the `sapling-crypto` crate instead).
- `zcash_primitives::transaction::components::sapling`:
  - The following types were removed from this module (moved into
    `sapling_crypto::bundle`):
    - `Bundle`
    - `SpendDescription, SpendDescriptionV5`
    - `OutputDescription, OutputDescriptionV5`
    - `Authorization, Authorized`
    - `GrothProofBytes`
  - `CompactOutputDescription` (moved to `sapling_crypto::note_encryption`).
  - `Unproven`
  - `builder` (moved to `sapling_crypto::builder`).
  - `builder::Unauthorized` (use `builder::InProgress` instead).
  - `testing::{arb_bundle, arb_output_description}` (moved into
    `sapling_crypto::bundle::testing`).
  - `SpendDescription::<Unauthorized>::apply_signature`
  - `Bundle::<Unauthorized>::apply_signatures` (use
    `Bundle::<InProgress<Proven, Unsigned>>::apply_signatures` instead).
  - The `fees` module was removed. Its contents were unused in this crate,
    are now instead made available by `zcash_client_backend::fees::sapling`.
- `impl From<zcash_primitive::components::transaction::Amount> for u64`
- `zcash_primitives::zip32`:
  - `sapling` module (moved to `sapling_crypto::zip32`).
  - `ChildIndex::Hardened` (use `ChildIndex::hardened` instead).
  - `ChildIndex::NonHardened`
  - `sapling::ExtendedFullViewingKey::derive_child`

### Fixed
- `zcash_primitives::keys::ExpandedSpendingKey::from_spending_key` now panics if the
  spending key expands to `ask = 0`. This has a negligible probability of occurring.
- `zcash_primitives::zip32::ExtendedSpendingKey::derive_child` now panics if the
  child key has `ask = 0`. This has a negligible probability of occurring.

## [0.13.0] - 2023-09-25
### Added
- `zcash_primitives::consensus::BlockHeight::saturating_sub`
- `zcash_primitives::transaction::builder`:
  - `Builder::add_orchard_spend`
  - `Builder::add_orchard_output`
- `zcash_primitives::transaction::components::orchard::builder` module
- `impl HashSer for String` is provided under the `test-dependencies` feature
  flag. This is a test-only impl; the identity leaf value is `_` and the combining
  operation is concatenation.
- `zcash_primitives::transaction::components::amount::NonNegativeAmount::ZERO`
- Additional trait implementations for `NonNegativeAmount`:
  - `TryFrom<Amount> for NonNegativeAmount`
  - `Add<NonNegativeAmount> for NonNegativeAmount`
  - `Add<NonNegativeAmount> for Option<NonNegativeAmount>`
  - `Sub<NonNegativeAmount> for NonNegativeAmount`
  - `Sub<NonNegativeAmount> for Option<NonNegativeAmount>`
  - `Mul<usize> for NonNegativeAmount`
- `zcash_primitives::block::BlockHash::try_from_slice`

### Changed
- Migrated to `incrementalmerkletree 0.5`, `orchard 0.6`.
- `zcash_primitives::transaction`:
  - `builder::Builder::{new, new_with_rng}` now take an optional `orchard_anchor`
    argument which must be provided in order to enable Orchard spends and recipients.
  - All `builder::Builder` methods now require the bound `R: CryptoRng` on
    `Builder<'a, P, R>`. A non-`CryptoRng` randomness source is still accepted
    by `builder::Builder::test_only_new_with_rng`, which **MUST NOT** be used in
    production.
  - `builder::Error` has several additional variants for Orchard-related errors.
  - `fees::FeeRule::fee_required` now takes an additional argument,
    `orchard_action_count`
  - `Unauthorized`'s associated type `OrchardAuth` is now
    `orchard::builder::InProgress<orchard::builder::Unproven, orchard::builder::Unauthorized>`
    instead of `zcash_primitives::transaction::components::orchard::Unauthorized`
- `zcash_primitives::consensus::NetworkUpgrade` now implements `PartialEq`, `Eq`
- `zcash_primitives::legacy::Script` now has a custom `Debug` implementation that
  renders script details in a much more legible fashion.
- `zcash_primitives::sapling::redjubjub::Signature` now has a custom `Debug`
  implementation that renders details in a much more legible fashion.
- `zcash_primitives::sapling::tree::Node` now has a custom `Debug`
  implementation that renders details in a much more legible fashion.

### Removed
- `impl {PartialEq, Eq} for transaction::builder::Error`
  (use `assert_matches!` where error comparisons are required)
- `zcash_primitives::transaction::components::orchard::Unauthorized`
- `zcash_primitives::transaction::components::amount::DEFAULT_FEE` was
  deprecated in 0.12.0 and has now been removed.

## [0.12.0] - 2023-06-06
### Added
- `zcash_primitives::transaction`:
  - `Transaction::temporary_zcashd_read_v5_sapling`
  - `Transaction::temporary_zcashd_write_v5_sapling`
- Implementations of `memuse::DynamicUsage` for the following types:
  - `zcash_primitives::transaction::components::sapling`:
    - `Bundle<Authorized>`
    - `SpendDescription<Authorized>`

### Changed
- MSRV is now 1.65.0.
- Bumped dependencies to `secp256k1 0.26`, `hdwallet 0.4`, `incrementalmerkletree 0.4`
  `zcash_note_encryption 0.4`, `orchard 0.5`

### Removed
- `merkle_tree::Hashable` has been removed and its uses have been replaced by
  `incrementalmerkletree::Hashable` and `merkle_tree::HashSer`.
- The `Hashable` bound on the `Node` parameter to the `IncrementalWitness`
  type has been removed.
- `sapling::SAPLING_COMMITMENT_TREE_DEPTH_U8` and `sapling::SAPLING_COMMITMENT_TREE_DEPTH`
  have been removed; use `sapling::NOTE_COMMITMENT_TREE_DEPTH` instead.
- `merkle_tree::{CommitmentTree, IncrementalWitness, MerklePath}` have been removed in
  favor of versions of these types that are now provided by the
  `incrementalmerkletree` crate. The replacement types now use const generic
  parameters for enforcing the note commitment tree depth. Serialization
  methods for these types that do not exist for the `incrementalmerkletree`
  replacement types have been replaced by new methods in the `merkle_tree` module.
- `merkle_tree::incremental::write_auth_fragment_v1` has been removed without replacement.
- The `merkle_tree::incremental` module has been removed; its former contents
  were either moved to the `merkle_tree` module or were `zcashd`-specific
  serialization methods which have been removed entirely and moved into the
  [zcashd](https://github.com/zcash/zcash) repository.
- The dependency on the `bridgetree` crate has been removed from
  `zcash_primitives` and the following zcashd-specific serialization methods
  have been moved to the [zcashd](https://github.com/zcash/zcash) repository:
  - `read_auth_fragment_v1`
  - `read_bridge_v1`
  - `read_bridge_v2`
  - `write_bridge_v2`
  - `write_bridge`
  - `read_checkpoint_v1`
  - `read_checkpoint_v2`
  - `write_checkpoint_v2`
  - `read_tree`
  - `write_tree`
- `merkle_tree::{SER_V1, SER_V2}` have been removed as they are now unused.

### Moved
- The following constants and methods have been moved from the
  `merkle_tree::incremental` module into the `merkle_tree` module to
  consolidate the serialization code for commitment tree frontiers:
  - `write_usize_leu64`
  - `read_leu64_usize`
  - `write_position`
  - `read_position`
  - `write_address`
  - `read_address`
  - `read_frontier_v0`
  - `write_nonempty_frontier`
  - `read_nonempty_frontier_v1`
  - `write_frontier_v1`
  - `read_frontier_v1`

### Added
- `merkle_tree::incremental::{read_address, write_address}`
- `merkle_tree::incremental::read_bridge_v2`
- `merkle_tree::write_commitment_tree` replaces `merkle_tree::CommitmentTree::write`
- `merkle_tree::read_commitment_tree` replaces `merkle_tree::CommitmentTree::read`
- `merkle_tree::write_incremental_witness` replaces `merkle_tree::IncrementalWitness::write`
- `merkle_tree::read_incremental_witness` replaces `merkle_tree::IncrementalWitness::read`
- `merkle_tree::merkle_path_from_slice` replaces `merkle_tree::MerklePath::from_slice`
- `sapling::{CommitmentTree, IncrementalWitness, MerklePath, NOTE_COMMITMENT_TREE_DEPTH}`
- `transaction::fees::zip317::MINIMUM_FEE`, reflecting the minimum possible
  [ZIP 317](https://zips.z.cash/zip-0317) conventional fee.
- `transaction::components::amount::Amount::const_from_i64`, intended for constructing
  a constant `Amount`.

### Changed
- The bounds on the `H` parameter to the following methods have changed:
  - `merkle_tree::incremental::read_frontier_v0`
  - `merkle_tree::incremental::read_auth_fragment_v1`
- The depth of the `merkle_tree::{CommitmentTree, IncrementalWitness, and MerklePath}`
  data types are now statically constrained using const generic type parameters.
- `transaction::fees::fixed::FeeRule::standard()` now uses the ZIP 317 minimum fee
  (10000 zatoshis rather than 1000 zatoshis) as the fixed fee. To be compliant with
  ZIP 317, use `transaction::fees::zip317::FeeRule::standard()` instead.

### Deprecated
- `transaction::components::amount::DEFAULT_FEE` has been deprecated. Depending on
  context, you may want to use `transaction::fees::zip317::MINIMUM_FEE`, or calculate
  the ZIP 317 conventional fee using `transaction::fees::zip317::FeeRule` instead.
- `transaction::fees::fixed::FeeRule::standard()` has been deprecated.
  Use either `transaction::fees::zip317::FeeRule::standard()` or
  `transaction::fees::fixed::FeeRule::non_standard`.

## [0.11.0] - 2023-04-15
### Added
- `zcash_primitives::zip32::fingerprint` module, containing types for deriving
  ZIP 32 Seed Fingerprints.

### Changed
- Bumped dependencies to `bls12_381 0.8`, `ff 0.13`, `group 0.13`,
  `jubjub 0.10`, `orchard 0.4`, `sha2 0.10`, `bip0039 0.10`,
  `zcash_note_encryption 0.3`.

## [0.10.2] - 2023-03-16
### Added
- `zcash_primitives::sapling::note`:
  - `NoteCommitment::temporary_zcashd_derive`
- A new feature flag, `multicore`, has been added and is enabled by default.
  This allows users to selectively disable multicore support for Orchard proof
  creation by setting `default_features = false` on their `zcash_primitives`
  dependency, such as is needed to enable `wasm32-wasi` compilation.

## [0.10.1] - 2023-03-08
### Added
- Sapling bundle component constructors, behind the `temporary-zcashd` feature
  flag. These temporarily re-expose the ability to construct invalid Sapling
  bundles (that was removed in 0.10.0), and will be removed in a future release:
  - `zcash_primitives::transaction::components::sapling`:
    - `Bundle::temporary_zcashd_from_parts`
    - `SpendDescription::temporary_zcashd_from_parts`
    - `OutputDescription::temporary_zcashd_from_parts`

## [0.10.0] - 2023-02-01
### Added
- `zcash_primitives::sapling`:
  - `keys::DiversifiedTransmissionKey`
  - `keys::{EphemeralSecretKey, EphemeralPublicKey, SharedSecret}`
  - `keys::{PreparedIncomingViewingKey, PreparedEphemeralPublicKey}`
    (re-exported from `note_encryption`).
  - `note`, a module containing types related to Sapling notes. The existing
    `Note` and `Rseed` types are re-exported here, and new types are added.
  - `Node::from_cmu`
  - `value`, containing types for handling Sapling note values and value
    commitments.
  - `Note::from_parts`
  - `Note::{recipient, value, rseed}` getter methods.
  - `impl Eq for Note`
  - `impl Copy for PaymentAddress`

### Changed
- MSRV is now 1.60.0.
- `zcash_primitives::transaction::components::sapling::builder`:
  - `SaplingBuilder::add_output` now takes a
    `zcash_primitives::sapling::value::NoteValue`.
- `zcash_primitives::sapling`:
  - `PaymentAddress::from_parts` now rejects invalid diversifiers.
  - `PaymentAddress::create_note` is now infallible.
  - `DiversifiedTransmissionKey` is now used instead of `jubjub::SubgroupPoint`
    in the following places:
    - `PaymentAddress::from_parts`
    - `PaymentAddress::pk_d`
    - `note_encryption::SaplingDomain::DiversifiedTransmissionKey`
  - `EphemeralSecretKey` is now used instead of `jubjub::Scalar` in the
    following places:
    - `Note::generate_or_derive_esk`
    - `note_encryption::SaplingDomain::EphemeralSecretKey`
  - `note_encryption::SaplingDomain::EphemeralPublicKey` is now
    `EphemeralPublicKey` instead of `jubjub::ExtendedPoint`.
  - `note_encryption::SaplingDomain::SharedSecret` is now `SharedSecret` instead
    of `jubjub::SubgroupPoint`.
- Note commitments now use
  `zcash_primitives::sapling::note::ExtractedNoteCommitment` instead of
  `bls12_381::Scalar` in the following places:
  - `zcash_primitives::sapling`:
    - `Note::cmu`
  - `zcash_primitives::sapling::note_encryption`:
    - `SaplingDomain::ExtractedCommitment`
  - `zcash_primitives::transaction::components::sapling`:
    - `OutputDescription::cmu`
    - The `cmu` field of `CompactOutputDescription`.
- Value commitments now use `zcash_primitives::sapling::value::ValueCommitment`
  instead of `jubjub::ExtendedPoint` in the following places:
  - `zcash_primitives::sapling::note_encryption`:
    - `prf_ock`
    - `SaplingDomain::ValueCommitment`
  - `zcash_primitives::sapling::prover`:
    - `TxProver::{spend_proof, output_proof}` return type.
  - `zcash_primitives::transaction::components`:
    - `SpendDescription::cv`
    - `OutputDescription::cv`
- `zcash_primitives::transaction::components`:
  - `sapling::{Bundle, SpendDescription, OutputDescription}` have had their
    fields replaced by getter methods.
  - The associated type `sapling::Authorization::Proof` has been replaced by
    `Authorization::{SpendProof, OutputProof}`.
  - `sapling::MapAuth::map_proof` has been replaced by
    `MapAuth::{map_spend_proof, map_output_proof}`.

### Removed
- `zcash_primitives::sapling`:
  - The fields of `Note` are now private (use the new getter methods instead).
  - `Note::uncommitted` (use `Node::empty_leaf` instead).
  - `Note::derive_esk` (use `SaplingDomain::derive_esk` instead).
  - `Note::commitment` (use `Node::from_cmu` instead).
  - `PaymentAddress::g_d`
  - `NoteValue` (use `zcash_primitives::sapling::value::NoteValue` instead).
  - `ValueCommitment` (use `zcash_primitives::sapling::value::ValueCommitment`
    or `zcash_proofs::circuit::sapling::ValueCommitmentPreimage` instead).
  - `note_encryption::sapling_ka_agree`
  - `testing::{arb_note_value, arb_positive_note_value}` (use the methods in
    `zcash_primitives::sapling::value::testing` instead).
- `zcash_primitives::transaction::components`:
  - The fields of `sapling::{SpendDescriptionV5, OutputDescriptionV5}` (they are
    now opaque types; use `sapling::{SpendDescription, OutputDescription}`
    instead).
  - `sapling::read_point`

## [0.9.1] - 2022-12-06
### Fixed
- `zcash_primitives::transaction::builder`:
  - `Builder::build` was calling `FeeRule::fee_required` with the number of
    Sapling outputs that have been added to the builder. It now instead provides
    the number of outputs that will be in the final Sapling bundle, including
    any padding.

## [0.9.0] - 2022-11-12
### Added
- Added to `zcash_primitives::transaction::builder`:
  - `Error::{InsufficientFunds, ChangeRequired, Balance, Fee}`
  - `Builder` state accessor methods:
    - `Builder::{params, target_height}`
    - `Builder::{transparent_inputs, transparent_outputs}`
    - `Builder::{sapling_inputs, sapling_outputs}`
- `zcash_primitives::transaction::fees`, a new module containing abstractions
  and types related to fee calculations.
  - `FeeRule`, a trait that describes how to compute the fee required for a
    transaction given inputs and outputs to the transaction.
  - `fixed`, a module containing an implementation of the old fixed fee rule.
  - `zip317`, a module containing an implementation of the ZIP 317 fee rules.
- Added to `zcash_primitives::transaction::components`:
  - `amount::NonNegativeAmount`
  - Added to the `orchard` module:
    - `impl MapAuth<orchard::bundle::Authorized, orchard::bundle::Authorized> for ()`
      (the identity map).
  - Added to the `sapling` module:
    - `impl MapAuth<Authorized, Authorized> for ()` (the identity map).
    - `builder::SaplingBuilder::{inputs, outputs}`: accessors for Sapling
      builder state.
    - `fees`, a module with Sapling-specific fee traits.
  - Added to the `transparent` module:
    - `impl {PartialOrd, Ord} for OutPoint`
    - `builder::TransparentBuilder::{inputs, outputs}`: accessors for
      transparent builder state.
    - `fees`, a module with transparent-specific fee traits.
- Added to `zcash_primitives::sapling`:
  - `Note::commitment`
  - `impl Eq for PaymentAddress`
- Added to `zcash_primitives::zip32`:
  - `impl TryFrom<DiversifierIndex> for u32`
  - `sapling::DiversifiableFullViewingKey::{diversified_address, diversified_change_address}`

### Changed
- `zcash_primitives::transaction::builder`:
  - `Builder::build` now takes a `FeeRule` argument which is used to compute the
    fee for the transaction as part of the build process.
  - `Builder::value_balance` now returns `Result<Amount, BalanceError>` instead
    of `Option<Amount>`.
  - `Builder::{new, new_with_rng}` no longer fixes the fee for transactions to
    0.00001 ZEC; the builder instead computes the fee using a `FeeRule`
    implementation at build time.
  - `Error` now is parameterized by the types that can now be produced by fee
    calculation.
- `zcash_primitives::transaction::components::tze::builder::Builder::value_balance` now
  returns `Result<Amount, BalanceError>` instead of `Option<Amount>`.

### Deprecated
- `zcash_primitives::zip32::sapling::to_extended_full_viewing_key` (use
  `to_diversifiable_full_viewing_key` instead).

### Removed
- Removed from `zcash_primitives::transaction::builder`:
  - `Builder::{new_with_fee, new_with_rng_and_fee`} (use `Builder::{new, new_with_rng}`
    instead along with a `FeeRule` implementation passed to `Builder::build`.)
  - `Builder::send_change_to` (change outputs must be added to the builder by
    the caller, just like any other output).
  - `Error::ChangeIsNegative`
  - `Error::NoChangeAddress`
  - `Error::InvalidAmount` (replaced by `Error::BalanceError`).
- Removed from `zcash_primitives::transaction::components::sapling::builder`:
  - `SaplingBuilder::get_candidate_change_address` (change outputs must now be
    added by the caller).
- Removed from `zcash_primitives::zip32::sapling`:
  - `impl From<&ExtendedSpendingKey> for ExtendedFullViewingKey` (use
    `ExtendedSpendingKey::to_diversifiable_full_viewing_key` instead).
- `zcash_primitives::sapling::Node::new` (use `Node::from_scalar` or preferably
  `Note::commitment` instead).

## [0.8.1] - 2022-10-19
### Added
- `zcash_primitives::legacy`:
  - `impl {Copy, Eq, Ord} for TransparentAddress`
  - `keys::AccountPrivKey::{to_bytes, from_bytes}`
- `zcash_primitives::sapling::NullifierDerivingKey`
- Added in `zcash_primitives::sapling::keys`
  - `DecodingError`
  - `Scope`
  - `ExpandedSpendingKey::from_bytes`
  - `ExtendedSpendingKey::{from_bytes, to_bytes}`
- `zcash_primitives::sapling::note_encryption`:
  - `PreparedIncomingViewingKey`
  - `PreparedEphemeralPublicKey`
- Added in `zcash_primitives::zip32`
  - `ChainCode::as_bytes`
  - `DiversifierIndex::{as_bytes}`
  - Implementations of `From<u32>` and `From<u64>` for `DiversifierIndex`
- `zcash_primitives::zip32::sapling` has been added and now contains
  all of the Sapling zip32 key types that were previously located in
  `zcash_primitives::zip32` directly. The base `zip32` module reexports
  the moved types for backwards compatibility.
  - `DiversifierKey::{from_bytes, as_bytes}`
  - `ExtendedSpendingKey::{from_bytes, to_bytes}`
- `zcash_primitives::transaction::Builder` constructors:
  - `Builder::new_with_fee`
  - `Builder::new_with_rng_and_fee`
- `zcash_primitives::transaction::TransactionData::fee_paid`
- `zcash_primitives::transaction::components::amount::BalanceError`
- Added in `zcash_primitives::transaction::components::sprout`
  - `Bundle::value_balance`
  - `JSDescription::net_value`
- Added in `zcash_primitives::transaction::components::transparent`
  - `Bundle::value_balance`
  - `TxOut::recipient_address`
- Implementations of `memuse::DynamicUsage` for the following types:
  - `zcash_primitives::block::BlockHash`
  - `zcash_primitives::consensus`:
    - `BlockHeight`
    - `MainNetwork`, `TestNetwork`, `Network`
    - `NetworkUpgrade`, `BranchId`
  - `zcash_primitives::sapling`:
    - `keys::Scope`
    - `note_encryption::SaplingDomain`
  - `zcash_primitives::transaction`:
    - `TxId`
    - `components::sapling::CompactOutputDescription`
    - `components::sapling::{OutputDescription, OutputDescriptionV5}`
  - `zcash_primitives::zip32::AccountId`

### Changed
- Migrated to `group 0.13`, `orchard 0.3`, `zcash_address 0.2`, `zcash_encoding 0.2`.
- `zcash_primitives::sapling::ViewingKey` now stores `nk` as a
  `NullifierDerivingKey` instead of as a bare `jubjub::SubgroupPoint`.
- The signature of `zcash_primitives::sapling::Note::nf` has changed to
  take just a `NullifierDerivingKey` (the only capability it actually required)
  rather than the full `ViewingKey` as its first argument.
- Made the internals of `zip32::DiversifierKey` private; use `from_bytes` and
  `as_bytes` on this type instead.
- `zcash_primitives::sapling::note_encryption` APIs now expose precomputations
  explicitly (where previously they were performed internally), to enable users
  to avoid recomputing incoming viewing key precomputations. Users now need to
  call `PreparedIncomingViewingKey::new` to convert their `SaplingIvk`s into
  their precomputed forms, and can do so wherever it makes sense in their stack.
  - `SaplingDomain::IncomingViewingKey` is now `PreparedIncomingViewingKey`
    instead of `SaplingIvk`.
  - `try_sapling_note_decryption` and `try_sapling_compact_note_decryption` now
    take `&PreparedIncomingViewingKey` instead of `&SaplingIvk`.

### Removed
- `zcash_primitives::legacy::Script::address` This method was not generally
  safe to use on arbitrary scripts, only on script_pubkey values. Its
  functionality is now available via
  `zcash_primitives::transaction::components::transparent::TxOut::recipient_address`

## [0.8.0] - 2022-10-19
This release was yanked because it depended on the wrong versions of `zcash_address`
and `zcash_encoding`.

## [0.7.0] - 2022-06-24
### Changed
- Bumped dependencies to `equihash 0.2`, `orchard 0.2`.
- `zcash_primitives::consensus`:
  - `MainNetwork::activation_height` now returns the activation height for
    `NetworkUpgrade::Nu5`.

## [0.6.0] - 2022-05-11
### Added
- `zcash_primitives::sapling::redjubjub::PublicKey::verify_with_zip216`, for
  controlling how RedJubjub signatures are validated. `PublicKey::verify` has
  been altered to always use post-ZIP 216 validation rules.
- `zcash_primitives::transaction::Builder::with_progress_notifier`, for setting
  a notification channel on which transaction build progress updates will be
  sent.
- `zcash_primitives::transaction::Txid::{read, write, from_bytes}`
- `zcash_primitives::sapling::NoteValue` a typesafe wrapper for Sapling note values.
- `zcash_primitives::consensus::BranchId::{height_range, height_bounds}` functions
  to provide range values for branch active heights.
- `zcash_primitives::consensus::NetworkUpgrade::Nu5` value representing the Nu5 upgrade.
- `zcash_primitives::consensus::BranchId::Nu5` value representing the Nu5 consensus branch.
- New modules under `zcash_primitives::transaction::components` for building parts of
  transactions:
  - `sapling::builder` for Sapling transaction components.
  - `transparent::builder` for transparent transaction components.
  - `tze::builder` for TZE transaction components.
  - `orchard` parsing and serialization for Orchard transaction components.
- `zcash_primitives::transaction::Authorization` a trait representing a type-level
  record of authorization types that correspond to signatures, witnesses, and
  proofs for each Zcash sub-protocol (transparent, Sprout, Sapling, TZE, and
  Orchard). This type makes it possible to encode a type-safe state machine
  for the application of authorizing data to a transaction; implementations of
  this trait represent different states of the authorization process.
- New bundle types under the `zcash_primitives::transaction` submodules, one for
  each Zcash sub-protocol. These are now used instead of bare fields
  within the `TransactionData` type.
  - `components::sapling::Bundle` bundle of
    Sapling transaction elements. This new struct is parameterized by a
    type bounded on a newly added `sapling::Authorization` trait which
    is used to enable static reasoning about the state of Sapling proofs and
    authorizing data, as described above.
  - `components::transparent::Bundle` bundle of
    transparent transaction elements. This new struct is parameterized by a
    type bounded on a newly added `transparent::Authorization` trait which
    is used to enable static reasoning about the state of transparent witness
    data, as described above.
  - `components::tze::Bundle` bundle of TZE
    transaction elements. This new struct is parameterized by a
    type bounded on a newly added `tze::Authorization` trait which
    is used to enable static reasoning about the state of TZE witness
    data, as described above.
- `zcash_primitives::serialize` has been factored out as a new `zcash_encoding`
  crate, which can be found in the `components` directory.
- `zcash_primitives::transaction::components::Amount` now implements
  `memuse::DynamicUsage`, to enable `orchard::Bundle<_, Amount>::dynamic_usage`.
- `zcash_primitives::zip32::diversifier` has been renamed to `find_sapling_diversifier`
  and `sapling_diversifier` has been added. `find_sapling_diversifier` searches the
  diversifier index space, whereas `sapling_diversifier` just attempts to use the
  provided diversifier index and returns `None` if it does not produce a valid
  diversifier.
- `zcash_primitives::zip32::DiversifierKey::diversifier` has been renamed to
  `find_diversifier` and the `diversifier` method has new semantics.
  `find_diversifier` searches the diversifier index space to find a diversifier
  index which produces a valid diversifier, whereas `diversifier` just attempts
  to use the provided diversifier index and returns `None` if it does not
  produce a valid diversifier.
- `zcash_primitives::zip32::ExtendedFullViewingKey::address` has been renamed
  to `find_address` and the `address` method has new semantics. `find_address`
  searches the diversifier index space until it obtains a valid diversifier,
  and returns the address corresponding to that diversifier, whereas `address`
  just attempts to create an address corresponding to the diversifier derived
  from the provided diversifier index and returns `None` if the provided index
  does not produce a valid diversifier.
- `zcash_primitives::zip32::ExtendedSpendingKey.derive_internal` has been
  added to facilitate the derivation of an internal (change) spending key.
  This spending key can be used to spend change sent to an internal address
  corresponding to the associated full viewing key as specified in
  [ZIP 316](https://zips.z.cash/zip-0316#encoding-of-unified-full-incoming-viewing-keys)..
- `zcash_primitives::zip32::ExtendedFullViewingKey.derive_internal` has been
  added to facilitate the derivation of an internal (change) spending key.
  This spending key can be used to spend change sent to an internal address
  corresponding to the associated full viewing key as specified in
  [ZIP 32](https://zips.z.cash/zip-0032#deriving-a-sapling-internal-spending-key).
- `zcash_primitives::zip32::sapling_derive_internal_fvk` provides the
  internal implementation of `ExtendedFullViewingKey.derive_internal` but does
  not require a complete extended full viewing key, just the full viewing key
  and the diversifier key. In the future, this function will likely be
  refactored to become a member function of a new `DiversifiableFullViewingKey`
  type, which represents the ability to derive IVKs, OVKs, and addresses, but
  not child viewing keys.
- `zcash_primitives::sapling::keys::DiversifiableFullViewingKey::change_address`
  has been added as a convenience method for obtaining the change address
  at the default diversifier. This address **MUST NOT** be encoded and exposed
  to users. User interfaces should instead mark these notes as "change notes" or
  "internal wallet operations".
- A new module `zcash_primitives::legacy::keys` has been added under the
  `transparent-inputs` feature flag to support types related to supporting
  transparent components of unified addresses and derivation of OVKs for
  shielding funds from the transparent pool.
- A `zcash_primitives::transaction::components::amount::Amount::sum`
  convenience method has been added to facilitate bounds-checked summation of
  account values.
- The `zcash_primitives::zip32::AccountId`, a type-safe wrapper for ZIP 32
  account indices.
- In `zcash_primitives::transaction::components::amount`:
  - `impl Sum<&Amount> for Option<Amount>`

### Changed
- MSRV is now 1.56.1.
- Bumped dependencies to `ff 0.12`, `group 0.12`, `bls12_381 0.7`, `jubjub 0.9`,
  `bitvec 1`.
- The following modules and helpers have been moved into
  `zcash_primitives::sapling`:
  - `zcash_primitives::group_hash`
  - `zcash_primitives::keys`
    - `zcash_primitives::sapling::keys::{prf_expand, prf_expand_vec, OutgoingViewingKey}`
      have all been moved into to the this module to reflect the fact that they
      are used outside of the Sapling protocol.
  - `zcash_primitives::pedersen_hash`
  - `zcash_primitives::primitives::*` (moved into `zcash_primitives::sapling`)
  - `zcash_primitives::prover`
  - `zcash_primitives::redjubjub`
  - `zcash_primitives::util::{hash_to_scalar, generate_random_rseed}`
- Renamed `zcash_primitives::transaction::components::JSDescription` to
  `JsDescription` (matching Rust naming conventions).
- `zcash_primitives::transaction::TxId` contents is now private.
- Renamed `zcash_primitives::transaction::components::tze::hash` to
  `zcash_primitives::transaction::components::tze::txid`
- `zcash_primitives::transaction::components::tze::TzeOutPoint` constructor
  now taxes a TxId rather than a raw byte array.
- `zcash_primitives::transaction::components::Amount` addition, subtraction,
  and summation now return `Option` rather than panicing on overflow.
- `zcash_primitives::transaction::builder`:
  - `Error` has been modified to wrap the error types produced by its child
    builders.
  - `Builder::build` no longer takes a consensus branch ID parameter. The
    builder now selects the correct consensus branch ID for the given target
    height.
- The `zcash_primitives::transaction::TransactionData` struct has been modified
  such that it now contains common header information, and then contains
  a separate `Bundle` value for each sub-protocol (transparent, Sprout, Sapling,
  and TZE) and an Orchard bundle value has been added. `TransactionData` is now
  parameterized by a type bounded on the newly added
  `zcash_primitives::transaction::Authorization` trait. This bound has been
  propagated to the individual transaction builders, such that the authorization
  state of a transaction is clearly represented in the type and the presence
  or absence of witness and/or proof data is statically known, instead of being only
  determined at runtime via the presence or absence of `Option`al values.
- `zcash_primitives::transaction::components::sapling` parsing and serialization
  have been adapted for use with the new `sapling::Bundle` type.
- `zcash_primitives::transaction::Transaction` parsing and serialization
  have been adapted for use with the new `TransactionData` organization.
- Generators for property testing have been moved out of the main transaction
  module such that they are now colocated in the modules with the types
  that they generate.
- The `ephemeral_key` field of `OutputDescription` has had its type changed from
  `jubjub::ExtendedPoint` to `zcash_note_encryption::EphemeralKeyBytes`.
- The `epk: jubjub::ExtendedPoint` field of `CompactOutputDescription ` has been
  replaced by `ephemeral_key: zcash_note_encryption::EphemeralKeyBytes`.
- The `zcash_primitives::transaction::Builder::add_sapling_output` method
  now takes its `MemoBytes` argument as a required field rather than an
  optional one. If the empty memo is desired, use
  `MemoBytes::from(Memo::Empty)` explicitly.
- `zcash_primitives::zip32`:
  - `ExtendedSpendingKey::default_address` no longer returns `Option<_>`.
  - `ExtendedFullViewingKey::default_address` no longer returns `Option<_>`.

## [0.5.0] - 2021-03-26
### Added
- Support for implementing candidate ZIPs before they have been selected for a
  network upgrade, behind the `zfuture` feature flag.
  - At runtime, these ZIPs are gated behind the new `NetworkUpgrade::ZFuture`
    enum case, which is inaccessible without the `zfuture` feature flag. This
    pseudo-NU can be enabled for private testing using a custom implementation
    of the `Parameters` trait.
- New structs and methods:
  - `zcash_primitives::consensus`:
    - `BlockHeight`
    - New methods on the `Parameters` trait:
      - `coin_type`
      - `hrp_sapling_extended_spending_key`
      - `hrp_sapling_extended_full_viewing_key`
      - `hrp_sapling_payment_address`
      - `b58_pubkey_address_prefix`
      - `b58_script_address_prefix`
    - The `Network` enum, which enables code to be generic over the network type
      at runtime.
  - `zcash_primitives::memo`:
    - `MemoBytes`, a minimal wrapper around the memo bytes, that only imposes
      the existence of null-padding for shorter memos. `MemoBytes` is guaranteed
      to be round-trip encodable (modulo null padding).
    - `Memo`, an enum that implements the memo field format defined in
      [ZIP 302](https://zips.z.cash/zip-0302). It can be converted to and from
      `MemoBytes`.
  - `zcash_primitives::primitives::Nullifier` struct.
  - `zcash_primitives::transaction`:
    - `TxVersion` enum, representing the set of valid transaction format
      versions.
    - `SignableInput` enum, encapsulating per-input data used when
      creating transaction signatures.
  - `zcash_primitives::primitives::SaplingIvk`, a newtype wrapper around `jubjub::Fr`
    values that are semantically Sapling incoming viewing keys.
- Test helpers, behind the `test-dependencies` feature flag:
  - `zcash_primitives::prover::mock::MockTxProver`, for building transactions in
    tests without creating proofs.
  - `zcash_primitives::transaction::Builder::test_only_new_with_rng` constructor
    which accepts a non-`CryptoRng` randomness source (for e.g. deterministic
    tests).
  - `proptest` APIs for generating arbitrary Zcash types.
- New constants:
  - `zcash_primitives::consensus`:
    - `H0`, the height of the genesis block.
    - `MAIN_NETWORK`
    - `TEST_NETWORK`
  - `zcash_primitives::constants::{mainnet, testnet, regtest}` modules,
    containing network-specific constants.
  - `zcash_primitives::note_encryption`:
    - `ENC_CIPHERTEXT_SIZE`
    - `OUT_CIPHERTEXT_SIZE`
  - `zcash_primitives::transaction::components::amount`:
    - `COIN`
    - `MAX_MONEY`
- More implementations of standard traits:
  - `zcash_primitives::consensus`:
    - `Parameters: Clone`
    - `MainNetwork: PartialEq`
    - `TestNetwork: PartialEq`
  - `zcash_primitives::legacy`:
    - `Script: PartialEq`
    - `TransparentAddress: Clone + PartialOrd + Hash`
  - `zcash_primitives::redjubjub::PublicKey: Clone`
  - `zcash_primitives::transaction`:
    - `Transaction: Clone`
    - `TransactionData: Clone + Default`
    - `components::Amount: Eq + PartialOrd + Ord`
    - `components::TxIn: Clone + PartialEq`
    - `components::TxOut: PartialEq`
    - `components::SpendDescription: Clone`
    - `components::OutputDescription: Clone`
    - `components::SproutProof: Clone`
    - `components::JSDescription: Clone`
  - `zcash_primitives::zip32::DiversifierIndex: Default`

### Changed
- MSRV is now 1.47.0.
- Trial decryption using the APIs in `zcash_primitives::note_encryption` is now
  over 60% faster at detecting which notes are relevant.
  - Part of this improvement was achieved by changing the APIs to take `epk` as
    a `&jubjub::ExtendedPoint` instead of a `&SubgroupPoint`.
- Various APIs now take the network parameters as an explicit variable instead
  of a type parameter:
  - `zcash_primitives::consensus::BranchId::for_height`
  - The `zcash_primitives::note_encryption` APIs.
  - `zcash_primitives::transaction::builder`:
    - `SaplingOutput::new`
    - `Builder::new`
    - `Builder::new_with_rng`
  - `Parameters::activation_height` and `Parameters::is_nu_active` now take
    `&self`.
- `zcash_primitives::merkle_tree::CommitmentTree::new` has been renamed to
  `CommitmentTree::empty`.
- `zcash_primitives::note_encryption`:
  - `SaplingNoteEncryption::new` now takes `MemoBytes`.
  - The following APIs now return `MemoBytes`:
    - `try_sapling_note_decryption`
    - `try_sapling_output_recovery`
    - `try_sapling_output_recovery_with_ock`
- `zcash_primitives::primitives::SaplingIvk` is now used where functions
  previously used undistinguished `jubjub::Fr` values; this affects Sapling
  note decryption and handling of IVKs by the wallet backend code.
- `zcash_primitives::primitives::ViewingKey::ivk` now returns `SaplingIvk`
- `zcash_primitives::primitives::Note::nf` now returns `Nullifier`.
- `zcash_primitives::transaction`:
  - The `overwintered`, `version`, and `version_group_id` properties of the
    `Transaction` and `TransactionData` structs have been replaced by
    `version: TxVersion`.
  - `components::amount::DEFAULT_FEE` is now 1000 zatoshis, following
    [ZIP 313](https://zips.z.cash/zip-0313).
  - The `nullifier` property of `components::SpendDescription` now has the type
    `Nullifier`.
  - `signature_hash` and `signature_hash_data` now take a `SignableInput`
    argument instead of a `transparent_input` argument.
  - `builder::SaplingOutput::new` and `builder::Builder::add_sapling_output` now
    take `Option<MemoBytes>`.

### Removed
- `zcash_primitives::note_encryption::Memo` (replaced by
  `zcash_primitives::memo::{Memo, MemoBytes}`).

## [0.4.0] - 2020-09-09
### Added
- `zcash_primitives::note_encryption::OutgoingCipherKey` - a symmetric key that
  can be used to recover a single Sapling output. This will eventually be used
  to implement Sapling payment disclosures.

### Changed
- MSRV is now 1.44.1.
- `zcash_primitives::note_encryption`:
  - `SaplingNoteEncryption::new` now takes `Option<OutgoingViewingKey>`. Setting
    this to `None` prevents the note from being recovered from the block chain
    by the sender.
    - The `rng: &mut R` parameter (where `R: RngCore + CryptoRng`) has been
      changed to `rng: R` to enable this use case.
  - `prf_ock` now returns `OutgoingCipherKey`.
  - `try_sapling_output_recovery_with_ock` now takes `&OutgoingCipherKey`.
- `zcash_primitives::transaction::builder`:
  - `SaplingOutput::new` and `Builder::add_sapling_output` now take
    `Option<OutgoingViewingKey>` (exposing the new unrecoverable note option).
- Bumped dependencies to `ff 0.8`, `group 0.8`, `bls12_381 0.3.1`,
  `jubjub 0.5.1`, `secp256k1 0.19`.

## [0.3.0] - 2020-08-24
TBD

## [0.2.0] - 2020-03-13
TBD

## [0.1.0] - 2019-10-08
Initial release.<|MERGE_RESOLUTION|>--- conflicted
+++ resolved
@@ -10,15 +10,12 @@
 
 ## [Unreleased]
 
-<<<<<<< HEAD
-=======
 ## [0.23.1] - 2025-07-16
 
 ### Changed
 - Migrated to `zcash_protocol 0.5.4` to alleviate a type inference issue
   observed by downstream users.
 
->>>>>>> 1318f954
 ## [0.23.0] - 2025-05-30
 
 ### Changed
