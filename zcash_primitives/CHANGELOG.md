# Changelog
All notable changes to this library will be documented in this file.

The format is based on [Keep a Changelog](https://keepachangelog.com/en/1.0.0/),
and this library adheres to Rust's notion of
[Semantic Versioning](https://semver.org/spec/v2.0.0.html). Future releases are
indicated by the `PLANNED` status in order to make it possible to correctly
represent the transitive `semver` implications of changes within the enclosing
workspace.

## [Unreleased]

<<<<<<< HEAD
### Added
- `zcash_primitives::transaction::tests::data` has been exposed under the
  `test-dependencies` feature to provide access to test vectors.
=======
## [0.24.0] - 2025-07-31

### Changed
- Migrated to `zcash_protocol 0.6`, `zcash_address 0.9`, `zcash_transparent 0.4`
- The type of `zcash_primitives::transaction::TransactionData::fee_paid` has
  changed. The closure provided to this method for input retrieval can now
  indicate that an input for the given outpoint is not available, and
  `fee_paid` will return `Ok(None)` when this is the case. In addition, this
  method now requires nonnegative input values be provided by the closure, and
  will only return positive fee value; negative fee value will result in an
  error instead of reporting a potentially invalid result.
>>>>>>> 9dcd4a90

## [0.23.1] - 2025-07-16

### Changed
- Migrated to `zcash_protocol 0.5.4` to alleviate a type inference issue
  observed by downstream users.

## [0.23.0] - 2025-05-30

### Changed
- Migrated to `zcash_address 0.8`, `zcash_transparent 0.3`
- Variants of `zcash_primitives::transaction::TxVersion` have changed. They
  now represent explicit transaction versions, in order to avoid accidental
  confusion with the names of the network upgrades that they were introduced
  in.

## [0.22.1] - 2025-07-18

### Fixed
- This fixes a potential build error caused by incautious use of `into()`,
  where the addition of a `From` impl can cause resolution failure.

## [0.22.0] - 2025-02-21

### Changed
- MSRV is now 1.81.0.
- Migrated to `bip32 =0.6.0-pre.1`, `nonempty 0.11`, `secp256k1 0.29`,
  `incrementalmerkletree 0.8`, `redjubjub 0.8`, `orchard 0.11`,
  `sapling-crypto 0.5`, `zcash_encoding 0.3`, `zcash_protocol 0.5`,
  `zcash_address 0.7`, `zcash_transparent 0.2`.

### Deprecated
- `zcash_primitives::consensus` (use `zcash_protocol::consensus` instead)
- `zcash_primitives::constants` (use `zcash_protocol::constants` instead)
- `zcash_primitives::memo` (use `zcash_protocol::memo` instead)
- `zcash_primitives::zip32` (use the `zip32` crate instead)
- `zcash_primitives::legacy` (use the `zcash_transparent` crate instead)
- `zcash_primitives::transaction::components::Amount` (use `zcash_protocol::value::ZatBalance` instead)
- `zcash_primitives::transaction::components::amount`:
  - `BalanceError` (use `zcash_protocol::value::BalanceError` instead)
  - `Amount` (use `zcash_protocol::value::ZatBalance` instead)
  - `NonNegativeAmount` (use `zcash_protocol::value::Zatoshis` instead)
  - `COIN` (use `zcash_protocol::value::COIN` instead)
  - module `testing` (use `zcash_protocol::value::testing` instead)
    - `arb_positive_amount` (use `zcash_protocol::value::testing::arb_positive_zat_balance` instead.)
    - `arb_amount` (use `zcash_protocol::value::testing::arb_zat_balance` instead.)
    - `arb_nonnegative_amount` (use `::zcash_protocol::value::testing::arb_zatoshis` instead.)

### Removed
- `zcash_primitives::transaction::sighash::TransparentAuthorizingContext` was
  removed as there is no way to deprecate a previously-reexported trait name.
  Use `zcash_transparent::sighash::TransparentAuthorizingContext` instead.

## [0.21.0] - 2024-12-16

### Added
- `zcash_primitives::legacy::Script::address`
- `zcash_primitives::transaction`
  - `TransactionData::try_map_bundles`
  - `builder::{PcztResult, PcztParts}`
  - `builder::Builder::build_for_pczt`
  - `components::transparent`:
    - `pczt` module.
    - `EffectsOnly`
    - `impl MapAuth<Authorized, Authorized> for ()`
    - `builder::TransparentSigningSet`
  - `sighash::SighashType`

### Changed
- Migrated to `sapling-crypto` version `0.4`.
- `zcash_primitives::transaction::components::transparent`:
  - `builder::TransparentBuilder::add_input` now takes `secp256k1::PublicKey`
    instead of `secp256k1::SecretKey`.
  - `Bundle<Unauthorized>::apply_signatures` has had its arguments replaced with
    a function providing the sighash calculation, and `&TransparentSigningSet`.
  - `builder::Error` has a new variant `MissingSigningKey`.
- `zcash_primitives::transaction::builder`:
  - `Builder::add_orchard_spend` now takes `orchard::keys::FullViewingKey`
    instead of `&orchard::keys::SpendingKey`.
  - `Builder::add_sapling_spend` now takes `sapling::keys::FullViewingKey`
    instead of `&sapling::zip32::ExtendedSpendingKey`.
  - `Builder::add_transparent_input` now takes `secp256k1::PublicKey` instead of
    `secp256k1::SecretKey`.
  - `Builder::build` now takes several additional arguments:
    - `&TransparentSigningSet`
    - `&[sapling::zip32::ExtendedSpendingKey]`
    - `&[orchard::keys::SpendAuthorizingKey]`
- `zcash_primitives::transaction::sighash`:
  - `SignableInput::Transparent` is now a wrapper around
    `zcash_transparent::sighash::SignableInput`.

## [0.19.1, 0.20.1] - 2025-05-09

### Fixed
- Migrated to `orchard 0.10.2` to fix a missing feature dependency.

## [0.20.0] - 2024-11-14

### Added
- A new feature flag, `non-standard-fees`, has been added. This flag is now
  required in order to make use of any types or methods that enable non-standard
  fee calculation.

### Changed
- MSRV is now 1.77.0.
- `zcash_primitives::transaction::fees`:
  - The `fixed` module has been moved behind the `non-standard-fees` feature
    flag. Using a fixed fee may result in a transaction that cannot be mined on
    the current Zcash network. To calculate the ZIP 317 fee, use
    `zip317::FeeRule::standard()`.
  - `zip317::FeeRule::non_standard` has been moved behind the `non-standard-fees`
    feature flag. Using a non-standard fee may result in a transaction that cannot
    be mined on the current `Zcash` network.

### Deprecated
- `zcash_primitives::transaction::fees`:
  - `StandardFeeRule` has been deprecated. It was never used within `zcash_primitives`
    and should have been a member of `zcash_client_backend::fees` instead.

### Removed
- `zcash_primitives::transaction::fees`:
  - `StandardFeeRule` itself has been removed; it was not used in this crate.
    Its use in `zcash_client_backend` has been replaced with
    `zcash_client_backend::fees::StandardFeeRule`.
  - `fixed::FeeRule::standard`. This constructor was misleadingly named: using a
    fixed fee does not conform to any current Zcash standard. To calculate the
    ZIP 317 fee, use `zip317::FeeRule::standard()`. To preserve the current
    behaviour, use `fixed::FeeRule::non_standard(zip317::MINIMUM_FEE)`,
    but note that this is likely to result in transactions that cannot be mined.

## [0.19.0] - 2024-10-02

### Changed
- Migrated to `zcash_address 0.6`.

### Fixed
- The previous release did not bump `zcash_address` and ended up depending on
  multiple versions of `zcash_protocol`, which didn't cause a code conflict but
  results in two different consensus protocol states being present in the
  dependency tree.

## [0.18.0] - 2024-10-02

### Changed
- Update dependencies to `incrementalmerkletree 0.7`, `orchard 0.10`,
  `sapling-crypto 0.3`, `zcash_protocol 0.4`.

## [0.17.0] - 2024-08-26

### Changed
- Update dependencies to `zcash_protocol 0.3`, `zcash_address 0.5`.

## [0.16.0] - 2024-08-19

### Added
- `zcash_primitives::legacy::keys`:
  - `impl From<TransparentKeyScope> for bip32::ChildNumber`
  - `impl From<NonHardenedChildIndex> for bip32::ChildNumber`
  - `impl TryFrom<bip32::ChildNumber> for NonHardenedChildIndex`
  - `EphemeralIvk`
  - `AccountPubKey::derive_ephemeral_ivk`
  - `TransparentKeyScope::custom` is now `const`.
  - `TransparentKeyScope::{EXTERNAL, INTERNAL, EPHEMERAL}`
- `zcash_primitives::legacy::Script::serialized_size`
- `zcash_primitives::transaction::fees::transparent`:
  - `InputSize`
  - `InputView::serialized_size`
  - `OutputView::serialized_size`
- `zcash_primitives::transaction::component::transparent::OutPoint::txid`
- `zcash_primitives::transaction::builder::DEFAULT_TX_EXPIRY_DELTA`

### Changed
- MSRV is now 1.70.0.
- Bumped dependencies to `secp256k1 0.27`, `incrementalmerkletree 0.6`,
  `orchard 0.9`, `sapling-crypto 0.2`.
- `zcash_primitives::legacy::keys`:
  - `AccountPrivKey::{from_bytes, to_bytes}` now use the byte encoding from the
    inside of a `xprv` Base58 string encoding from BIP 32, excluding the prefix
    bytes (i.e. starting with `depth`).
  - `AccountPrivKey::from_extended_privkey` now takes
    `bip32::ExtendedPrivateKey<secp256k1::SecretKey>`.
  - The following methods now return `Result<_, bip32::Error>`:
    - `AccountPrivKey::from_seed`
    - `AccountPrivKey::derive_secret_key`
    - `AccountPrivKey::derive_external_secret_key`
    - `AccountPrivKey::derive_internal_secret_key`
    - `AccountPubKey::derive_external_ivk`
    - `AccountPubKey::derive_internal_ivk`
    - `AccountPubKey::deserialize`
    - `IncomingViewingKey::derive_address`
- `zcash_primitives::transaction::fees::FeeRule::fee_required`: the types
  of parameters relating to transparent inputs and outputs have changed.
  This method now requires their `tx_in` and `tx_out` serialized sizes
  (expressed as iterators of `InputSize` for inputs and `usize` for outputs)
  rather than a slice of `InputView` or `OutputView`.

### Deprecated
- `zcash_primitives::transaction::fees::zip317::FeeRule::non_standard` has been
  deprecated, because in general it can calculate fees that violate ZIP 317, which
  might cause transactions built with it to fail. Maintaining the generality of the
  current implementation imposes ongoing maintenance costs, and so it is likely to
  be removed in the near future. Use `transaction::fees::zip317::FeeRule::standard()`
  instead to comply with ZIP 317.

### Removed
- The `zcash_primitives::zip339` module, which reexported parts of the API of
  the `bip0039` crate, has been removed. Use the `bip0039` crate directly
  instead.
- The `hdwallet` dependency and its effect on `zcash_primitives::legacy::keys`:
  - `impl From<TransparentKeyScope> for hdwallet::KeyIndex`
  - `impl From<NonHardenedChildIndex> for hdwallet::KeyIndex`
  - `impl TryFrom<hdwallet::KeyIndex> for NonHardenedChildIndex`

## [0.15.1] - 2024-05-23

- Fixed `sapling-crypto` dependency to not enable its `multicore` feature flag
  when the default features of `zcash_primitives` are disabled.

## [0.15.0] - 2024-03-25

### Added
- `zcash_primitives::transaction::components::sapling::zip212_enforcement`

### Changed
- The following modules are now re-exported from the `zcash_protocol` crate.
  Additional changes have also been made therein; refer to the `zcash_protocol`
  changelog for details.
  - `zcash_primitives::consensus` re-exports `zcash_protocol::consensus`.
  - `zcash_primitives::constants` re-exports `zcash_protocol::constants`.
  - `zcash_primitives::transaction::components::amount` re-exports
    `zcash_protocol::value`. Many of the conversions to and from the
    `Amount` and `NonNegativeAmount` value types now return
    `Result<_, BalanceError>` instead of `Result<_, ()>`.
  - `zcash_primitives::memo` re-exports `zcash_protocol::memo`.
  - Update to `orchard` version `0.8.0`

### Removed
- `zcash_primitives::consensus::sapling_zip212_enforcement` instead use
  `zcash_primitives::transaction::components::sapling::zip212_enforcement`.
- From `zcash_primitive::components::transaction`:
  - `impl From<Amount> for u64`
  - `impl TryFrom<sapling::value::NoteValue> for NonNegativeAmount`
  - `impl From<NonNegativeAmount> for sapling::value::NoteValue`
  - `impl TryFrom<orchard::ValueSum> for Amount`
  - `impl From<NonNegativeAmount> for orchard::NoteValue`
- The `local_consensus` module and feature flag have been removed; use the module
  from the `zcash_protocol` crate instead.
- `unstable-nu6` and `zfuture` feature flags (use `--cfg zcash_unstable=\"nu6\"`
  or `--cfg zcash_unstable=\"zfuture\"` in `RUSTFLAGS` and `RUSTDOCFLAGS`
  instead).

## [0.14.0] - 2024-03-01
### Added
- Dependency on `bellman 0.14`, `sapling-crypto 0.1`.
- `zcash_primitives::consensus::sapling_zip212_enforcement`
- `zcash_primitives::legacy::keys`:
  - `AccountPrivKey::derive_secret_key`
  - `NonHardenedChildIndex`
  - `TransparentKeyScope`
- `zcash_primitives::local_consensus` module, behind the `local-consensus`
  feature flag.
  - The `LocalNetwork` struct provides a type for specifying network upgrade
    activation heights for a local or specific configuration of a full node.
    Developers can make use of this type when connecting to a Regtest node by
    replicating the activation heights used on their node configuration.
  - `impl zcash_primitives::consensus::Parameters for LocalNetwork` uses the
    provided activation heights, and `zcash_primitives::constants::regtest::`
    for everything else.
- `zcash_primitives::transaction`:
  - `builder::{BuildConfig, FeeError, get_fee, BuildResult}`
  - `builder::Error::SaplingBuilderNotAvailable`
  - `components::sapling`:
    - Sapling bundle component parsers, behind the `temporary-zcashd` feature
      flag:
      - `temporary_zcashd_read_spend_v4`
      - `temporary_zcashd_read_output_v4`
      - `temporary_zcashd_write_output_v4`
      - `temporary_zcashd_read_v4_components`
      - `temporary_zcashd_write_v4_components`
  - `components::transparent`:
    - `builder::TransparentInputInfo`
  - `fees::StandardFeeRule`
  - Constants in `fees::zip317`:
    - `MARGINAL_FEE`
    - `GRACE_ACTIONS`
    - `P2PKH_STANDARD_INPUT_SIZE`
    - `P2PKH_STANDARD_OUTPUT_SIZE`
  - `impl From<TxId> for [u8; 32]`
- `zcash_primitives::zip32`:
  - `ChildIndex::hardened`
  - `ChildIndex::index`
  - `ChainCode::new`
  - `ChainCode::as_bytes`
  - `impl From<AccountId> for ChildIndex`
- Additions related to `zcash_primitive::components::amount::Amount`
  and `zcash_primitive::components::amount::NonNegativeAmount`:
  - `impl TryFrom<Amount> for u64`
  - `Amount::const_from_u64`
  - `NonNegativeAmount::const_from_u64`
  - `NonNegativeAmount::from_nonnegative_i64_le_bytes`
  - `NonNegativeAmount::to_i64_le_bytes`
  - `NonNegativeAmount::is_zero`
  - `NonNegativeAmount::is_positive`
  - `impl From<&NonNegativeAmount> for Amount`
  - `impl From<NonNegativeAmount> for u64`
  - `impl From<NonNegativeAmount> for zcash_primitives::sapling::value::NoteValue`
  - `impl From<NonNegativeAmount> for orchard::::NoteValue`
  - `impl Sum<NonNegativeAmount> for Option<NonNegativeAmount>`
  - `impl<'a> Sum<&'a NonNegativeAmount> for Option<NonNegativeAmount>`
  - `impl TryFrom<sapling::value::NoteValue> for NonNegativeAmount`
  - `impl TryFrom<orchard::NoteValue> for NonNegativeAmount`
- `impl {Clone, PartialEq, Eq} for zcash_primitives::memo::Error`

### Changed
- Migrated to `orchard 0.7`.
- `zcash_primitives::legacy`:
  - `TransparentAddress` variants have changed:
    - `TransparentAddress::PublicKey` has been renamed to `PublicKeyHash`
    - `TransparentAddress::Script` has been renamed to `ScriptHash`
  - `keys::{derive_external_secret_key, derive_internal_secret_key}` arguments
    changed from `u32` to `NonHardenedChildIndex`.
- `zcash_primitives::transaction`:
  - `builder`:
    - `Builder` now has a generic parameter for the type of progress notifier,
      which needs to implement `sapling::builder::ProverProgress` in order to
      build transactions.
    - `Builder::new` now takes a `BuildConfig` argument instead of an optional
      Orchard anchor. Anchors for both Sapling and Orchard are now required at
      the time of builder construction.
    - `Builder::{build, build_zfuture}` now take
      `&impl SpendProver, &impl OutputProver` instead of `&impl TxProver`.
    - `Builder::add_sapling_spend` no longer takes a `diversifier` argument as
      the diversifier may be obtained from the note.
    - `Builder::add_sapling_spend` now takes its `ExtendedSpendingKey` argument
      by reference.
    - `Builder::{add_sapling_spend, add_sapling_output}` now return `Error`s
      instead of the underlying `sapling_crypto::builder::Error`s when returning
      `Err`.
    - `Builder::add_orchard_spend` now takes its `SpendingKey` argument by
      reference.
    - `Builder::with_progress_notifier` now consumes `self` and returns a
      `Builder` typed on the provided channel.
    - `Builder::get_fee` now returns a `builder::FeeError` instead of the bare
      `FeeRule::Error` when returning `Err`.
    - `Builder::build` now returns a `Result<BuildResult, ...>` instead of
      using a tuple to return the constructed transaction and build metadata.
    - `Error::OrchardAnchorNotAvailable` has been renamed to
      `OrchardBuilderNotAvailable`.
    - `build` and `build_zfuture` each now take an additional `rng` argument.
  - `components`:
    - `transparent::TxOut.value` now has type `NonNegativeAmount` instead of
      `Amount`.
    - `sapling::MapAuth` trait methods now take `&mut self` instead of `&self`.
    - `transparent::fees` has been moved to
      `zcash_primitives::transaction::fees::transparent`
    - `transparent::builder::TransparentBuilder::{inputs, outputs}` have changed
      to return `&[TransparentInputInfo]` and `&[TxOut]` respectively, in order
      to avoid coupling to the fee traits.
  - `Unauthorized::SaplingAuth` now has type `InProgress<Proven, Unsigned>`.
  - `fees::FeeRule::fee_required` now takes an additional `orchard_action_count`
    argument.
  - The following methods now take `NonNegativeAmount` instead of `Amount`:
    - `builder::Builder::{add_sapling_output, add_transparent_output}`
    - `components::transparent::builder::TransparentBuilder::add_output`
    - `fees::fixed::FeeRule::non_standard`
    - `fees::zip317::FeeRule::non_standard`
  - The following methods now return `NonNegativeAmount` instead of `Amount`:
    - `components::amount::testing::arb_nonnegative_amount`
    - `fees::transparent`:
      - `InputView::value`
      - `OutputView::value`
    - `fees::FeeRule::{fee_required, fee_required_zfuture}`
    - `fees::fixed::FeeRule::fixed_fee`
    - `fees::zip317::FeeRule::marginal_fee`
    - `sighash::TransparentAuthorizingContext::input_amounts`
- `zcash_primitives::zip32`:
  - `ChildIndex` has been changed from an enum to an opaque struct, and no
    longer supports non-hardened indices.

### Removed
- `zcash_primitives::constants`:
  - All `const` values (moved to `sapling_crypto::constants`).
- `zcash_primitives::keys` module, as it was empty after the removal of:
  - `PRF_EXPAND_PERSONALIZATION`
  - `OutgoingViewingKey` (use `sapling_crypto::keys::OutgoingViewingKey`
    instead).
  - `prf_expand, prf_expand_vec` (use `zcash_spec::PrfExpand` instead).
- `zcash_primitives::sapling` module (use the `sapling-crypto` crate instead).
- `zcash_primitives::transaction::components::sapling`:
  - The following types were removed from this module (moved into
    `sapling_crypto::bundle`):
    - `Bundle`
    - `SpendDescription, SpendDescriptionV5`
    - `OutputDescription, OutputDescriptionV5`
    - `Authorization, Authorized`
    - `GrothProofBytes`
  - `CompactOutputDescription` (moved to `sapling_crypto::note_encryption`).
  - `Unproven`
  - `builder` (moved to `sapling_crypto::builder`).
  - `builder::Unauthorized` (use `builder::InProgress` instead).
  - `testing::{arb_bundle, arb_output_description}` (moved into
    `sapling_crypto::bundle::testing`).
  - `SpendDescription::<Unauthorized>::apply_signature`
  - `Bundle::<Unauthorized>::apply_signatures` (use
    `Bundle::<InProgress<Proven, Unsigned>>::apply_signatures` instead).
  - The `fees` module was removed. Its contents were unused in this crate,
    are now instead made available by `zcash_client_backend::fees::sapling`.
- `impl From<zcash_primitive::components::transaction::Amount> for u64`
- `zcash_primitives::zip32`:
  - `sapling` module (moved to `sapling_crypto::zip32`).
  - `ChildIndex::Hardened` (use `ChildIndex::hardened` instead).
  - `ChildIndex::NonHardened`
  - `sapling::ExtendedFullViewingKey::derive_child`

### Fixed
- `zcash_primitives::keys::ExpandedSpendingKey::from_spending_key` now panics if the
  spending key expands to `ask = 0`. This has a negligible probability of occurring.
- `zcash_primitives::zip32::ExtendedSpendingKey::derive_child` now panics if the
  child key has `ask = 0`. This has a negligible probability of occurring.

## [0.13.0] - 2023-09-25
### Added
- `zcash_primitives::consensus::BlockHeight::saturating_sub`
- `zcash_primitives::transaction::builder`:
  - `Builder::add_orchard_spend`
  - `Builder::add_orchard_output`
- `zcash_primitives::transaction::components::orchard::builder` module
- `impl HashSer for String` is provided under the `test-dependencies` feature
  flag. This is a test-only impl; the identity leaf value is `_` and the combining
  operation is concatenation.
- `zcash_primitives::transaction::components::amount::NonNegativeAmount::ZERO`
- Additional trait implementations for `NonNegativeAmount`:
  - `TryFrom<Amount> for NonNegativeAmount`
  - `Add<NonNegativeAmount> for NonNegativeAmount`
  - `Add<NonNegativeAmount> for Option<NonNegativeAmount>`
  - `Sub<NonNegativeAmount> for NonNegativeAmount`
  - `Sub<NonNegativeAmount> for Option<NonNegativeAmount>`
  - `Mul<usize> for NonNegativeAmount`
- `zcash_primitives::block::BlockHash::try_from_slice`

### Changed
- Migrated to `incrementalmerkletree 0.5`, `orchard 0.6`.
- `zcash_primitives::transaction`:
  - `builder::Builder::{new, new_with_rng}` now take an optional `orchard_anchor`
    argument which must be provided in order to enable Orchard spends and recipients.
  - All `builder::Builder` methods now require the bound `R: CryptoRng` on
    `Builder<'a, P, R>`. A non-`CryptoRng` randomness source is still accepted
    by `builder::Builder::test_only_new_with_rng`, which **MUST NOT** be used in
    production.
  - `builder::Error` has several additional variants for Orchard-related errors.
  - `fees::FeeRule::fee_required` now takes an additional argument,
    `orchard_action_count`
  - `Unauthorized`'s associated type `OrchardAuth` is now
    `orchard::builder::InProgress<orchard::builder::Unproven, orchard::builder::Unauthorized>`
    instead of `zcash_primitives::transaction::components::orchard::Unauthorized`
- `zcash_primitives::consensus::NetworkUpgrade` now implements `PartialEq`, `Eq`
- `zcash_primitives::legacy::Script` now has a custom `Debug` implementation that
  renders script details in a much more legible fashion.
- `zcash_primitives::sapling::redjubjub::Signature` now has a custom `Debug`
  implementation that renders details in a much more legible fashion.
- `zcash_primitives::sapling::tree::Node` now has a custom `Debug`
  implementation that renders details in a much more legible fashion.

### Removed
- `impl {PartialEq, Eq} for transaction::builder::Error`
  (use `assert_matches!` where error comparisons are required)
- `zcash_primitives::transaction::components::orchard::Unauthorized`
- `zcash_primitives::transaction::components::amount::DEFAULT_FEE` was
  deprecated in 0.12.0 and has now been removed.

## [0.12.0] - 2023-06-06
### Added
- `zcash_primitives::transaction`:
  - `Transaction::temporary_zcashd_read_v5_sapling`
  - `Transaction::temporary_zcashd_write_v5_sapling`
- Implementations of `memuse::DynamicUsage` for the following types:
  - `zcash_primitives::transaction::components::sapling`:
    - `Bundle<Authorized>`
    - `SpendDescription<Authorized>`

### Changed
- MSRV is now 1.65.0.
- Bumped dependencies to `secp256k1 0.26`, `hdwallet 0.4`, `incrementalmerkletree 0.4`
  `zcash_note_encryption 0.4`, `orchard 0.5`

### Removed
- `merkle_tree::Hashable` has been removed and its uses have been replaced by
  `incrementalmerkletree::Hashable` and `merkle_tree::HashSer`.
- The `Hashable` bound on the `Node` parameter to the `IncrementalWitness`
  type has been removed.
- `sapling::SAPLING_COMMITMENT_TREE_DEPTH_U8` and `sapling::SAPLING_COMMITMENT_TREE_DEPTH`
  have been removed; use `sapling::NOTE_COMMITMENT_TREE_DEPTH` instead.
- `merkle_tree::{CommitmentTree, IncrementalWitness, MerklePath}` have been removed in
  favor of versions of these types that are now provided by the
  `incrementalmerkletree` crate. The replacement types now use const generic
  parameters for enforcing the note commitment tree depth. Serialization
  methods for these types that do not exist for the `incrementalmerkletree`
  replacement types have been replaced by new methods in the `merkle_tree` module.
- `merkle_tree::incremental::write_auth_fragment_v1` has been removed without replacement.
- The `merkle_tree::incremental` module has been removed; its former contents
  were either moved to the `merkle_tree` module or were `zcashd`-specific
  serialization methods which have been removed entirely and moved into the
  [zcashd](https://github.com/zcash/zcash) repository.
- The dependency on the `bridgetree` crate has been removed from
  `zcash_primitives` and the following zcashd-specific serialization methods
  have been moved to the [zcashd](https://github.com/zcash/zcash) repository:
  - `read_auth_fragment_v1`
  - `read_bridge_v1`
  - `read_bridge_v2`
  - `write_bridge_v2`
  - `write_bridge`
  - `read_checkpoint_v1`
  - `read_checkpoint_v2`
  - `write_checkpoint_v2`
  - `read_tree`
  - `write_tree`
- `merkle_tree::{SER_V1, SER_V2}` have been removed as they are now unused.

### Moved
- The following constants and methods have been moved from the
  `merkle_tree::incremental` module into the `merkle_tree` module to
  consolidate the serialization code for commitment tree frontiers:
  - `write_usize_leu64`
  - `read_leu64_usize`
  - `write_position`
  - `read_position`
  - `write_address`
  - `read_address`
  - `read_frontier_v0`
  - `write_nonempty_frontier`
  - `read_nonempty_frontier_v1`
  - `write_frontier_v1`
  - `read_frontier_v1`

### Added
- `merkle_tree::incremental::{read_address, write_address}`
- `merkle_tree::incremental::read_bridge_v2`
- `merkle_tree::write_commitment_tree` replaces `merkle_tree::CommitmentTree::write`
- `merkle_tree::read_commitment_tree` replaces `merkle_tree::CommitmentTree::read`
- `merkle_tree::write_incremental_witness` replaces `merkle_tree::IncrementalWitness::write`
- `merkle_tree::read_incremental_witness` replaces `merkle_tree::IncrementalWitness::read`
- `merkle_tree::merkle_path_from_slice` replaces `merkle_tree::MerklePath::from_slice`
- `sapling::{CommitmentTree, IncrementalWitness, MerklePath, NOTE_COMMITMENT_TREE_DEPTH}`
- `transaction::fees::zip317::MINIMUM_FEE`, reflecting the minimum possible
  [ZIP 317](https://zips.z.cash/zip-0317) conventional fee.
- `transaction::components::amount::Amount::const_from_i64`, intended for constructing
  a constant `Amount`.

### Changed
- The bounds on the `H` parameter to the following methods have changed:
  - `merkle_tree::incremental::read_frontier_v0`
  - `merkle_tree::incremental::read_auth_fragment_v1`
- The depth of the `merkle_tree::{CommitmentTree, IncrementalWitness, and MerklePath}`
  data types are now statically constrained using const generic type parameters.
- `transaction::fees::fixed::FeeRule::standard()` now uses the ZIP 317 minimum fee
  (10000 zatoshis rather than 1000 zatoshis) as the fixed fee. To be compliant with
  ZIP 317, use `transaction::fees::zip317::FeeRule::standard()` instead.

### Deprecated
- `transaction::components::amount::DEFAULT_FEE` has been deprecated. Depending on
  context, you may want to use `transaction::fees::zip317::MINIMUM_FEE`, or calculate
  the ZIP 317 conventional fee using `transaction::fees::zip317::FeeRule` instead.
- `transaction::fees::fixed::FeeRule::standard()` has been deprecated.
  Use either `transaction::fees::zip317::FeeRule::standard()` or
  `transaction::fees::fixed::FeeRule::non_standard`.

## [0.11.0] - 2023-04-15
### Added
- `zcash_primitives::zip32::fingerprint` module, containing types for deriving
  ZIP 32 Seed Fingerprints.

### Changed
- Bumped dependencies to `bls12_381 0.8`, `ff 0.13`, `group 0.13`,
  `jubjub 0.10`, `orchard 0.4`, `sha2 0.10`, `bip0039 0.10`,
  `zcash_note_encryption 0.3`.

## [0.10.2] - 2023-03-16
### Added
- `zcash_primitives::sapling::note`:
  - `NoteCommitment::temporary_zcashd_derive`
- A new feature flag, `multicore`, has been added and is enabled by default.
  This allows users to selectively disable multicore support for Orchard proof
  creation by setting `default_features = false` on their `zcash_primitives`
  dependency, such as is needed to enable `wasm32-wasi` compilation.

## [0.10.1] - 2023-03-08
### Added
- Sapling bundle component constructors, behind the `temporary-zcashd` feature
  flag. These temporarily re-expose the ability to construct invalid Sapling
  bundles (that was removed in 0.10.0), and will be removed in a future release:
  - `zcash_primitives::transaction::components::sapling`:
    - `Bundle::temporary_zcashd_from_parts`
    - `SpendDescription::temporary_zcashd_from_parts`
    - `OutputDescription::temporary_zcashd_from_parts`

## [0.10.0] - 2023-02-01
### Added
- `zcash_primitives::sapling`:
  - `keys::DiversifiedTransmissionKey`
  - `keys::{EphemeralSecretKey, EphemeralPublicKey, SharedSecret}`
  - `keys::{PreparedIncomingViewingKey, PreparedEphemeralPublicKey}`
    (re-exported from `note_encryption`).
  - `note`, a module containing types related to Sapling notes. The existing
    `Note` and `Rseed` types are re-exported here, and new types are added.
  - `Node::from_cmu`
  - `value`, containing types for handling Sapling note values and value
    commitments.
  - `Note::from_parts`
  - `Note::{recipient, value, rseed}` getter methods.
  - `impl Eq for Note`
  - `impl Copy for PaymentAddress`

### Changed
- MSRV is now 1.60.0.
- `zcash_primitives::transaction::components::sapling::builder`:
  - `SaplingBuilder::add_output` now takes a
    `zcash_primitives::sapling::value::NoteValue`.
- `zcash_primitives::sapling`:
  - `PaymentAddress::from_parts` now rejects invalid diversifiers.
  - `PaymentAddress::create_note` is now infallible.
  - `DiversifiedTransmissionKey` is now used instead of `jubjub::SubgroupPoint`
    in the following places:
    - `PaymentAddress::from_parts`
    - `PaymentAddress::pk_d`
    - `note_encryption::SaplingDomain::DiversifiedTransmissionKey`
  - `EphemeralSecretKey` is now used instead of `jubjub::Scalar` in the
    following places:
    - `Note::generate_or_derive_esk`
    - `note_encryption::SaplingDomain::EphemeralSecretKey`
  - `note_encryption::SaplingDomain::EphemeralPublicKey` is now
    `EphemeralPublicKey` instead of `jubjub::ExtendedPoint`.
  - `note_encryption::SaplingDomain::SharedSecret` is now `SharedSecret` instead
    of `jubjub::SubgroupPoint`.
- Note commitments now use
  `zcash_primitives::sapling::note::ExtractedNoteCommitment` instead of
  `bls12_381::Scalar` in the following places:
  - `zcash_primitives::sapling`:
    - `Note::cmu`
  - `zcash_primitives::sapling::note_encryption`:
    - `SaplingDomain::ExtractedCommitment`
  - `zcash_primitives::transaction::components::sapling`:
    - `OutputDescription::cmu`
    - The `cmu` field of `CompactOutputDescription`.
- Value commitments now use `zcash_primitives::sapling::value::ValueCommitment`
  instead of `jubjub::ExtendedPoint` in the following places:
  - `zcash_primitives::sapling::note_encryption`:
    - `prf_ock`
    - `SaplingDomain::ValueCommitment`
  - `zcash_primitives::sapling::prover`:
    - `TxProver::{spend_proof, output_proof}` return type.
  - `zcash_primitives::transaction::components`:
    - `SpendDescription::cv`
    - `OutputDescription::cv`
- `zcash_primitives::transaction::components`:
  - `sapling::{Bundle, SpendDescription, OutputDescription}` have had their
    fields replaced by getter methods.
  - The associated type `sapling::Authorization::Proof` has been replaced by
    `Authorization::{SpendProof, OutputProof}`.
  - `sapling::MapAuth::map_proof` has been replaced by
    `MapAuth::{map_spend_proof, map_output_proof}`.

### Removed
- `zcash_primitives::sapling`:
  - The fields of `Note` are now private (use the new getter methods instead).
  - `Note::uncommitted` (use `Node::empty_leaf` instead).
  - `Note::derive_esk` (use `SaplingDomain::derive_esk` instead).
  - `Note::commitment` (use `Node::from_cmu` instead).
  - `PaymentAddress::g_d`
  - `NoteValue` (use `zcash_primitives::sapling::value::NoteValue` instead).
  - `ValueCommitment` (use `zcash_primitives::sapling::value::ValueCommitment`
    or `zcash_proofs::circuit::sapling::ValueCommitmentPreimage` instead).
  - `note_encryption::sapling_ka_agree`
  - `testing::{arb_note_value, arb_positive_note_value}` (use the methods in
    `zcash_primitives::sapling::value::testing` instead).
- `zcash_primitives::transaction::components`:
  - The fields of `sapling::{SpendDescriptionV5, OutputDescriptionV5}` (they are
    now opaque types; use `sapling::{SpendDescription, OutputDescription}`
    instead).
  - `sapling::read_point`

## [0.9.1] - 2022-12-06
### Fixed
- `zcash_primitives::transaction::builder`:
  - `Builder::build` was calling `FeeRule::fee_required` with the number of
    Sapling outputs that have been added to the builder. It now instead provides
    the number of outputs that will be in the final Sapling bundle, including
    any padding.

## [0.9.0] - 2022-11-12
### Added
- Added to `zcash_primitives::transaction::builder`:
  - `Error::{InsufficientFunds, ChangeRequired, Balance, Fee}`
  - `Builder` state accessor methods:
    - `Builder::{params, target_height}`
    - `Builder::{transparent_inputs, transparent_outputs}`
    - `Builder::{sapling_inputs, sapling_outputs}`
- `zcash_primitives::transaction::fees`, a new module containing abstractions
  and types related to fee calculations.
  - `FeeRule`, a trait that describes how to compute the fee required for a
    transaction given inputs and outputs to the transaction.
  - `fixed`, a module containing an implementation of the old fixed fee rule.
  - `zip317`, a module containing an implementation of the ZIP 317 fee rules.
- Added to `zcash_primitives::transaction::components`:
  - `amount::NonNegativeAmount`
  - Added to the `orchard` module:
    - `impl MapAuth<orchard::bundle::Authorized, orchard::bundle::Authorized> for ()`
      (the identity map).
  - Added to the `sapling` module:
    - `impl MapAuth<Authorized, Authorized> for ()` (the identity map).
    - `builder::SaplingBuilder::{inputs, outputs}`: accessors for Sapling
      builder state.
    - `fees`, a module with Sapling-specific fee traits.
  - Added to the `transparent` module:
    - `impl {PartialOrd, Ord} for OutPoint`
    - `builder::TransparentBuilder::{inputs, outputs}`: accessors for
      transparent builder state.
    - `fees`, a module with transparent-specific fee traits.
- Added to `zcash_primitives::sapling`:
  - `Note::commitment`
  - `impl Eq for PaymentAddress`
- Added to `zcash_primitives::zip32`:
  - `impl TryFrom<DiversifierIndex> for u32`
  - `sapling::DiversifiableFullViewingKey::{diversified_address, diversified_change_address}`

### Changed
- `zcash_primitives::transaction::builder`:
  - `Builder::build` now takes a `FeeRule` argument which is used to compute the
    fee for the transaction as part of the build process.
  - `Builder::value_balance` now returns `Result<Amount, BalanceError>` instead
    of `Option<Amount>`.
  - `Builder::{new, new_with_rng}` no longer fixes the fee for transactions to
    0.00001 ZEC; the builder instead computes the fee using a `FeeRule`
    implementation at build time.
  - `Error` now is parameterized by the types that can now be produced by fee
    calculation.
- `zcash_primitives::transaction::components::tze::builder::Builder::value_balance` now
  returns `Result<Amount, BalanceError>` instead of `Option<Amount>`.

### Deprecated
- `zcash_primitives::zip32::sapling::to_extended_full_viewing_key` (use
  `to_diversifiable_full_viewing_key` instead).

### Removed
- Removed from `zcash_primitives::transaction::builder`:
  - `Builder::{new_with_fee, new_with_rng_and_fee`} (use `Builder::{new, new_with_rng}`
    instead along with a `FeeRule` implementation passed to `Builder::build`.)
  - `Builder::send_change_to` (change outputs must be added to the builder by
    the caller, just like any other output).
  - `Error::ChangeIsNegative`
  - `Error::NoChangeAddress`
  - `Error::InvalidAmount` (replaced by `Error::BalanceError`).
- Removed from `zcash_primitives::transaction::components::sapling::builder`:
  - `SaplingBuilder::get_candidate_change_address` (change outputs must now be
    added by the caller).
- Removed from `zcash_primitives::zip32::sapling`:
  - `impl From<&ExtendedSpendingKey> for ExtendedFullViewingKey` (use
    `ExtendedSpendingKey::to_diversifiable_full_viewing_key` instead).
- `zcash_primitives::sapling::Node::new` (use `Node::from_scalar` or preferably
  `Note::commitment` instead).

## [0.8.1] - 2022-10-19
### Added
- `zcash_primitives::legacy`:
  - `impl {Copy, Eq, Ord} for TransparentAddress`
  - `keys::AccountPrivKey::{to_bytes, from_bytes}`
- `zcash_primitives::sapling::NullifierDerivingKey`
- Added in `zcash_primitives::sapling::keys`
  - `DecodingError`
  - `Scope`
  - `ExpandedSpendingKey::from_bytes`
  - `ExtendedSpendingKey::{from_bytes, to_bytes}`
- `zcash_primitives::sapling::note_encryption`:
  - `PreparedIncomingViewingKey`
  - `PreparedEphemeralPublicKey`
- Added in `zcash_primitives::zip32`
  - `ChainCode::as_bytes`
  - `DiversifierIndex::{as_bytes}`
  - Implementations of `From<u32>` and `From<u64>` for `DiversifierIndex`
- `zcash_primitives::zip32::sapling` has been added and now contains
  all of the Sapling zip32 key types that were previously located in
  `zcash_primitives::zip32` directly. The base `zip32` module reexports
  the moved types for backwards compatibility.
  - `DiversifierKey::{from_bytes, as_bytes}`
  - `ExtendedSpendingKey::{from_bytes, to_bytes}`
- `zcash_primitives::transaction::Builder` constructors:
  - `Builder::new_with_fee`
  - `Builder::new_with_rng_and_fee`
- `zcash_primitives::transaction::TransactionData::fee_paid`
- `zcash_primitives::transaction::components::amount::BalanceError`
- Added in `zcash_primitives::transaction::components::sprout`
  - `Bundle::value_balance`
  - `JSDescription::net_value`
- Added in `zcash_primitives::transaction::components::transparent`
  - `Bundle::value_balance`
  - `TxOut::recipient_address`
- Implementations of `memuse::DynamicUsage` for the following types:
  - `zcash_primitives::block::BlockHash`
  - `zcash_primitives::consensus`:
    - `BlockHeight`
    - `MainNetwork`, `TestNetwork`, `Network`
    - `NetworkUpgrade`, `BranchId`
  - `zcash_primitives::sapling`:
    - `keys::Scope`
    - `note_encryption::SaplingDomain`
  - `zcash_primitives::transaction`:
    - `TxId`
    - `components::sapling::CompactOutputDescription`
    - `components::sapling::{OutputDescription, OutputDescriptionV5}`
  - `zcash_primitives::zip32::AccountId`

### Changed
- Migrated to `group 0.13`, `orchard 0.3`, `zcash_address 0.2`, `zcash_encoding 0.2`.
- `zcash_primitives::sapling::ViewingKey` now stores `nk` as a
  `NullifierDerivingKey` instead of as a bare `jubjub::SubgroupPoint`.
- The signature of `zcash_primitives::sapling::Note::nf` has changed to
  take just a `NullifierDerivingKey` (the only capability it actually required)
  rather than the full `ViewingKey` as its first argument.
- Made the internals of `zip32::DiversifierKey` private; use `from_bytes` and
  `as_bytes` on this type instead.
- `zcash_primitives::sapling::note_encryption` APIs now expose precomputations
  explicitly (where previously they were performed internally), to enable users
  to avoid recomputing incoming viewing key precomputations. Users now need to
  call `PreparedIncomingViewingKey::new` to convert their `SaplingIvk`s into
  their precomputed forms, and can do so wherever it makes sense in their stack.
  - `SaplingDomain::IncomingViewingKey` is now `PreparedIncomingViewingKey`
    instead of `SaplingIvk`.
  - `try_sapling_note_decryption` and `try_sapling_compact_note_decryption` now
    take `&PreparedIncomingViewingKey` instead of `&SaplingIvk`.

### Removed
- `zcash_primitives::legacy::Script::address` This method was not generally
  safe to use on arbitrary scripts, only on script_pubkey values. Its
  functionality is now available via
  `zcash_primitives::transaction::components::transparent::TxOut::recipient_address`

## [0.8.0] - 2022-10-19
This release was yanked because it depended on the wrong versions of `zcash_address`
and `zcash_encoding`.

## [0.7.0] - 2022-06-24
### Changed
- Bumped dependencies to `equihash 0.2`, `orchard 0.2`.
- `zcash_primitives::consensus`:
  - `MainNetwork::activation_height` now returns the activation height for
    `NetworkUpgrade::Nu5`.

## [0.6.0] - 2022-05-11
### Added
- `zcash_primitives::sapling::redjubjub::PublicKey::verify_with_zip216`, for
  controlling how RedJubjub signatures are validated. `PublicKey::verify` has
  been altered to always use post-ZIP 216 validation rules.
- `zcash_primitives::transaction::Builder::with_progress_notifier`, for setting
  a notification channel on which transaction build progress updates will be
  sent.
- `zcash_primitives::transaction::Txid::{read, write, from_bytes}`
- `zcash_primitives::sapling::NoteValue` a typesafe wrapper for Sapling note values.
- `zcash_primitives::consensus::BranchId::{height_range, height_bounds}` functions
  to provide range values for branch active heights.
- `zcash_primitives::consensus::NetworkUpgrade::Nu5` value representing the Nu5 upgrade.
- `zcash_primitives::consensus::BranchId::Nu5` value representing the Nu5 consensus branch.
- New modules under `zcash_primitives::transaction::components` for building parts of
  transactions:
  - `sapling::builder` for Sapling transaction components.
  - `transparent::builder` for transparent transaction components.
  - `tze::builder` for TZE transaction components.
  - `orchard` parsing and serialization for Orchard transaction components.
- `zcash_primitives::transaction::Authorization` a trait representing a type-level
  record of authorization types that correspond to signatures, witnesses, and
  proofs for each Zcash sub-protocol (transparent, Sprout, Sapling, TZE, and
  Orchard). This type makes it possible to encode a type-safe state machine
  for the application of authorizing data to a transaction; implementations of
  this trait represent different states of the authorization process.
- New bundle types under the `zcash_primitives::transaction` submodules, one for
  each Zcash sub-protocol. These are now used instead of bare fields
  within the `TransactionData` type.
  - `components::sapling::Bundle` bundle of
    Sapling transaction elements. This new struct is parameterized by a
    type bounded on a newly added `sapling::Authorization` trait which
    is used to enable static reasoning about the state of Sapling proofs and
    authorizing data, as described above.
  - `components::transparent::Bundle` bundle of
    transparent transaction elements. This new struct is parameterized by a
    type bounded on a newly added `transparent::Authorization` trait which
    is used to enable static reasoning about the state of transparent witness
    data, as described above.
  - `components::tze::Bundle` bundle of TZE
    transaction elements. This new struct is parameterized by a
    type bounded on a newly added `tze::Authorization` trait which
    is used to enable static reasoning about the state of TZE witness
    data, as described above.
- `zcash_primitives::serialize` has been factored out as a new `zcash_encoding`
  crate, which can be found in the `components` directory.
- `zcash_primitives::transaction::components::Amount` now implements
  `memuse::DynamicUsage`, to enable `orchard::Bundle<_, Amount>::dynamic_usage`.
- `zcash_primitives::zip32::diversifier` has been renamed to `find_sapling_diversifier`
  and `sapling_diversifier` has been added. `find_sapling_diversifier` searches the
  diversifier index space, whereas `sapling_diversifier` just attempts to use the
  provided diversifier index and returns `None` if it does not produce a valid
  diversifier.
- `zcash_primitives::zip32::DiversifierKey::diversifier` has been renamed to
  `find_diversifier` and the `diversifier` method has new semantics.
  `find_diversifier` searches the diversifier index space to find a diversifier
  index which produces a valid diversifier, whereas `diversifier` just attempts
  to use the provided diversifier index and returns `None` if it does not
  produce a valid diversifier.
- `zcash_primitives::zip32::ExtendedFullViewingKey::address` has been renamed
  to `find_address` and the `address` method has new semantics. `find_address`
  searches the diversifier index space until it obtains a valid diversifier,
  and returns the address corresponding to that diversifier, whereas `address`
  just attempts to create an address corresponding to the diversifier derived
  from the provided diversifier index and returns `None` if the provided index
  does not produce a valid diversifier.
- `zcash_primitives::zip32::ExtendedSpendingKey.derive_internal` has been
  added to facilitate the derivation of an internal (change) spending key.
  This spending key can be used to spend change sent to an internal address
  corresponding to the associated full viewing key as specified in
  [ZIP 316](https://zips.z.cash/zip-0316#encoding-of-unified-full-incoming-viewing-keys)..
- `zcash_primitives::zip32::ExtendedFullViewingKey.derive_internal` has been
  added to facilitate the derivation of an internal (change) spending key.
  This spending key can be used to spend change sent to an internal address
  corresponding to the associated full viewing key as specified in
  [ZIP 32](https://zips.z.cash/zip-0032#deriving-a-sapling-internal-spending-key).
- `zcash_primitives::zip32::sapling_derive_internal_fvk` provides the
  internal implementation of `ExtendedFullViewingKey.derive_internal` but does
  not require a complete extended full viewing key, just the full viewing key
  and the diversifier key. In the future, this function will likely be
  refactored to become a member function of a new `DiversifiableFullViewingKey`
  type, which represents the ability to derive IVKs, OVKs, and addresses, but
  not child viewing keys.
- `zcash_primitives::sapling::keys::DiversifiableFullViewingKey::change_address`
  has been added as a convenience method for obtaining the change address
  at the default diversifier. This address **MUST NOT** be encoded and exposed
  to users. User interfaces should instead mark these notes as "change notes" or
  "internal wallet operations".
- A new module `zcash_primitives::legacy::keys` has been added under the
  `transparent-inputs` feature flag to support types related to supporting
  transparent components of unified addresses and derivation of OVKs for
  shielding funds from the transparent pool.
- A `zcash_primitives::transaction::components::amount::Amount::sum`
  convenience method has been added to facilitate bounds-checked summation of
  account values.
- The `zcash_primitives::zip32::AccountId`, a type-safe wrapper for ZIP 32
  account indices.
- In `zcash_primitives::transaction::components::amount`:
  - `impl Sum<&Amount> for Option<Amount>`

### Changed
- MSRV is now 1.56.1.
- Bumped dependencies to `ff 0.12`, `group 0.12`, `bls12_381 0.7`, `jubjub 0.9`,
  `bitvec 1`.
- The following modules and helpers have been moved into
  `zcash_primitives::sapling`:
  - `zcash_primitives::group_hash`
  - `zcash_primitives::keys`
    - `zcash_primitives::sapling::keys::{prf_expand, prf_expand_vec, OutgoingViewingKey}`
      have all been moved into to the this module to reflect the fact that they
      are used outside of the Sapling protocol.
  - `zcash_primitives::pedersen_hash`
  - `zcash_primitives::primitives::*` (moved into `zcash_primitives::sapling`)
  - `zcash_primitives::prover`
  - `zcash_primitives::redjubjub`
  - `zcash_primitives::util::{hash_to_scalar, generate_random_rseed}`
- Renamed `zcash_primitives::transaction::components::JSDescription` to
  `JsDescription` (matching Rust naming conventions).
- `zcash_primitives::transaction::TxId` contents is now private.
- Renamed `zcash_primitives::transaction::components::tze::hash` to
  `zcash_primitives::transaction::components::tze::txid`
- `zcash_primitives::transaction::components::tze::TzeOutPoint` constructor
  now taxes a TxId rather than a raw byte array.
- `zcash_primitives::transaction::components::Amount` addition, subtraction,
  and summation now return `Option` rather than panicing on overflow.
- `zcash_primitives::transaction::builder`:
  - `Error` has been modified to wrap the error types produced by its child
    builders.
  - `Builder::build` no longer takes a consensus branch ID parameter. The
    builder now selects the correct consensus branch ID for the given target
    height.
- The `zcash_primitives::transaction::TransactionData` struct has been modified
  such that it now contains common header information, and then contains
  a separate `Bundle` value for each sub-protocol (transparent, Sprout, Sapling,
  and TZE) and an Orchard bundle value has been added. `TransactionData` is now
  parameterized by a type bounded on the newly added
  `zcash_primitives::transaction::Authorization` trait. This bound has been
  propagated to the individual transaction builders, such that the authorization
  state of a transaction is clearly represented in the type and the presence
  or absence of witness and/or proof data is statically known, instead of being only
  determined at runtime via the presence or absence of `Option`al values.
- `zcash_primitives::transaction::components::sapling` parsing and serialization
  have been adapted for use with the new `sapling::Bundle` type.
- `zcash_primitives::transaction::Transaction` parsing and serialization
  have been adapted for use with the new `TransactionData` organization.
- Generators for property testing have been moved out of the main transaction
  module such that they are now colocated in the modules with the types
  that they generate.
- The `ephemeral_key` field of `OutputDescription` has had its type changed from
  `jubjub::ExtendedPoint` to `zcash_note_encryption::EphemeralKeyBytes`.
- The `epk: jubjub::ExtendedPoint` field of `CompactOutputDescription ` has been
  replaced by `ephemeral_key: zcash_note_encryption::EphemeralKeyBytes`.
- The `zcash_primitives::transaction::Builder::add_sapling_output` method
  now takes its `MemoBytes` argument as a required field rather than an
  optional one. If the empty memo is desired, use
  `MemoBytes::from(Memo::Empty)` explicitly.
- `zcash_primitives::zip32`:
  - `ExtendedSpendingKey::default_address` no longer returns `Option<_>`.
  - `ExtendedFullViewingKey::default_address` no longer returns `Option<_>`.

## [0.5.0] - 2021-03-26
### Added
- Support for implementing candidate ZIPs before they have been selected for a
  network upgrade, behind the `zfuture` feature flag.
  - At runtime, these ZIPs are gated behind the new `NetworkUpgrade::ZFuture`
    enum case, which is inaccessible without the `zfuture` feature flag. This
    pseudo-NU can be enabled for private testing using a custom implementation
    of the `Parameters` trait.
- New structs and methods:
  - `zcash_primitives::consensus`:
    - `BlockHeight`
    - New methods on the `Parameters` trait:
      - `coin_type`
      - `hrp_sapling_extended_spending_key`
      - `hrp_sapling_extended_full_viewing_key`
      - `hrp_sapling_payment_address`
      - `b58_pubkey_address_prefix`
      - `b58_script_address_prefix`
    - The `Network` enum, which enables code to be generic over the network type
      at runtime.
  - `zcash_primitives::memo`:
    - `MemoBytes`, a minimal wrapper around the memo bytes, that only imposes
      the existence of null-padding for shorter memos. `MemoBytes` is guaranteed
      to be round-trip encodable (modulo null padding).
    - `Memo`, an enum that implements the memo field format defined in
      [ZIP 302](https://zips.z.cash/zip-0302). It can be converted to and from
      `MemoBytes`.
  - `zcash_primitives::primitives::Nullifier` struct.
  - `zcash_primitives::transaction`:
    - `TxVersion` enum, representing the set of valid transaction format
      versions.
    - `SignableInput` enum, encapsulating per-input data used when
      creating transaction signatures.
  - `zcash_primitives::primitives::SaplingIvk`, a newtype wrapper around `jubjub::Fr`
    values that are semantically Sapling incoming viewing keys.
- Test helpers, behind the `test-dependencies` feature flag:
  - `zcash_primitives::prover::mock::MockTxProver`, for building transactions in
    tests without creating proofs.
  - `zcash_primitives::transaction::Builder::test_only_new_with_rng` constructor
    which accepts a non-`CryptoRng` randomness source (for e.g. deterministic
    tests).
  - `proptest` APIs for generating arbitrary Zcash types.
- New constants:
  - `zcash_primitives::consensus`:
    - `H0`, the height of the genesis block.
    - `MAIN_NETWORK`
    - `TEST_NETWORK`
  - `zcash_primitives::constants::{mainnet, testnet, regtest}` modules,
    containing network-specific constants.
  - `zcash_primitives::note_encryption`:
    - `ENC_CIPHERTEXT_SIZE`
    - `OUT_CIPHERTEXT_SIZE`
  - `zcash_primitives::transaction::components::amount`:
    - `COIN`
    - `MAX_MONEY`
- More implementations of standard traits:
  - `zcash_primitives::consensus`:
    - `Parameters: Clone`
    - `MainNetwork: PartialEq`
    - `TestNetwork: PartialEq`
  - `zcash_primitives::legacy`:
    - `Script: PartialEq`
    - `TransparentAddress: Clone + PartialOrd + Hash`
  - `zcash_primitives::redjubjub::PublicKey: Clone`
  - `zcash_primitives::transaction`:
    - `Transaction: Clone`
    - `TransactionData: Clone + Default`
    - `components::Amount: Eq + PartialOrd + Ord`
    - `components::TxIn: Clone + PartialEq`
    - `components::TxOut: PartialEq`
    - `components::SpendDescription: Clone`
    - `components::OutputDescription: Clone`
    - `components::SproutProof: Clone`
    - `components::JSDescription: Clone`
  - `zcash_primitives::zip32::DiversifierIndex: Default`

### Changed
- MSRV is now 1.47.0.
- Trial decryption using the APIs in `zcash_primitives::note_encryption` is now
  over 60% faster at detecting which notes are relevant.
  - Part of this improvement was achieved by changing the APIs to take `epk` as
    a `&jubjub::ExtendedPoint` instead of a `&SubgroupPoint`.
- Various APIs now take the network parameters as an explicit variable instead
  of a type parameter:
  - `zcash_primitives::consensus::BranchId::for_height`
  - The `zcash_primitives::note_encryption` APIs.
  - `zcash_primitives::transaction::builder`:
    - `SaplingOutput::new`
    - `Builder::new`
    - `Builder::new_with_rng`
  - `Parameters::activation_height` and `Parameters::is_nu_active` now take
    `&self`.
- `zcash_primitives::merkle_tree::CommitmentTree::new` has been renamed to
  `CommitmentTree::empty`.
- `zcash_primitives::note_encryption`:
  - `SaplingNoteEncryption::new` now takes `MemoBytes`.
  - The following APIs now return `MemoBytes`:
    - `try_sapling_note_decryption`
    - `try_sapling_output_recovery`
    - `try_sapling_output_recovery_with_ock`
- `zcash_primitives::primitives::SaplingIvk` is now used where functions
  previously used undistinguished `jubjub::Fr` values; this affects Sapling
  note decryption and handling of IVKs by the wallet backend code.
- `zcash_primitives::primitives::ViewingKey::ivk` now returns `SaplingIvk`
- `zcash_primitives::primitives::Note::nf` now returns `Nullifier`.
- `zcash_primitives::transaction`:
  - The `overwintered`, `version`, and `version_group_id` properties of the
    `Transaction` and `TransactionData` structs have been replaced by
    `version: TxVersion`.
  - `components::amount::DEFAULT_FEE` is now 1000 zatoshis, following
    [ZIP 313](https://zips.z.cash/zip-0313).
  - The `nullifier` property of `components::SpendDescription` now has the type
    `Nullifier`.
  - `signature_hash` and `signature_hash_data` now take a `SignableInput`
    argument instead of a `transparent_input` argument.
  - `builder::SaplingOutput::new` and `builder::Builder::add_sapling_output` now
    take `Option<MemoBytes>`.

### Removed
- `zcash_primitives::note_encryption::Memo` (replaced by
  `zcash_primitives::memo::{Memo, MemoBytes}`).

## [0.4.0] - 2020-09-09
### Added
- `zcash_primitives::note_encryption::OutgoingCipherKey` - a symmetric key that
  can be used to recover a single Sapling output. This will eventually be used
  to implement Sapling payment disclosures.

### Changed
- MSRV is now 1.44.1.
- `zcash_primitives::note_encryption`:
  - `SaplingNoteEncryption::new` now takes `Option<OutgoingViewingKey>`. Setting
    this to `None` prevents the note from being recovered from the block chain
    by the sender.
    - The `rng: &mut R` parameter (where `R: RngCore + CryptoRng`) has been
      changed to `rng: R` to enable this use case.
  - `prf_ock` now returns `OutgoingCipherKey`.
  - `try_sapling_output_recovery_with_ock` now takes `&OutgoingCipherKey`.
- `zcash_primitives::transaction::builder`:
  - `SaplingOutput::new` and `Builder::add_sapling_output` now take
    `Option<OutgoingViewingKey>` (exposing the new unrecoverable note option).
- Bumped dependencies to `ff 0.8`, `group 0.8`, `bls12_381 0.3.1`,
  `jubjub 0.5.1`, `secp256k1 0.19`.

## [0.3.0] - 2020-08-24
TBD

## [0.2.0] - 2020-03-13
TBD

## [0.1.0] - 2019-10-08
Initial release.<|MERGE_RESOLUTION|>--- conflicted
+++ resolved
@@ -10,11 +10,11 @@
 
 ## [Unreleased]
 
-<<<<<<< HEAD
+
 ### Added
 - `zcash_primitives::transaction::tests::data` has been exposed under the
   `test-dependencies` feature to provide access to test vectors.
-=======
+
 ## [0.24.0] - 2025-07-31
 
 ### Changed
@@ -26,7 +26,6 @@
   method now requires nonnegative input values be provided by the closure, and
   will only return positive fee value; negative fee value will result in an
   error instead of reporting a potentially invalid result.
->>>>>>> 9dcd4a90
 
 ## [0.23.1] - 2025-07-16
 
