
# cargo-vet imports lock

[[publisher.bumpalo]]
version = "3.16.0"
when = "2024-04-08"
user-id = 696
user-login = "fitzgen"
user-name = "Nick Fitzgerald"

[[publisher.core-foundation-sys]]
version = "0.8.4"
when = "2023-04-03"
user-id = 5946
user-login = "jrmuizel"
user-name = "Jeff Muizelaar"

[[publisher.equihash]]
version = "0.2.0"
when = "2022-06-24"
user-id = 6289
user-login = "str4d"
user-name = "Jack Grigg"

[[publisher.f4jumble]]
version = "0.1.0"
when = "2022-05-10"
user-id = 6289
user-login = "str4d"
user-name = "Jack Grigg"

[[publisher.halo2_gadgets]]
version = "0.3.0"
when = "2023-03-22"
user-id = 1244
user-login = "ebfull"

[[publisher.halo2_legacy_pdqsort]]
version = "0.1.0"
when = "2023-03-10"
user-id = 199950
user-login = "daira"
user-name = "Daira Emma Hopwood"

[[publisher.halo2_proofs]]
version = "0.3.0"
when = "2023-03-22"
user-id = 1244
user-login = "ebfull"

[[publisher.incrementalmerkletree]]
version = "0.6.0"
when = "2024-08-12"
user-id = 169181
user-login = "nuttycom"
user-name = "Kris Nuttycombe"

[[publisher.orchard]]
version = "0.9.0"
when = "2024-08-12"
user-id = 169181
user-login = "nuttycom"
user-name = "Kris Nuttycombe"

[[publisher.sapling-crypto]]
version = "0.2.0"
when = "2024-08-12"
user-id = 169181
user-login = "nuttycom"
user-name = "Kris Nuttycombe"

[[publisher.shardtree]]
version = "0.4.0"
when = "2024-08-12"
user-id = 169181
user-login = "nuttycom"
user-name = "Kris Nuttycombe"

[[publisher.unicode-normalization]]
version = "0.1.23"
when = "2024-02-20"
user-id = 1139
user-login = "Manishearth"
user-name = "Manish Goregaokar"

[[publisher.windows-sys]]
version = "0.48.0"
when = "2023-03-31"
user-id = 64539
user-login = "kennykerr"
user-name = "Kenny Kerr"

[[publisher.windows-sys]]
version = "0.52.0"
when = "2023-11-15"
user-id = 64539
user-login = "kennykerr"
user-name = "Kenny Kerr"

[[publisher.windows-targets]]
version = "0.48.5"
when = "2023-08-18"
user-id = 64539
user-login = "kennykerr"
user-name = "Kenny Kerr"

[[publisher.windows-targets]]
version = "0.52.6"
when = "2024-07-03"
user-id = 64539
user-login = "kennykerr"
user-name = "Kenny Kerr"

[[publisher.windows_aarch64_gnullvm]]
version = "0.48.5"
when = "2023-08-18"
user-id = 64539
user-login = "kennykerr"
user-name = "Kenny Kerr"

[[publisher.windows_aarch64_gnullvm]]
version = "0.52.6"
when = "2024-07-03"
user-id = 64539
user-login = "kennykerr"
user-name = "Kenny Kerr"

[[publisher.windows_aarch64_msvc]]
version = "0.48.5"
when = "2023-08-18"
user-id = 64539
user-login = "kennykerr"
user-name = "Kenny Kerr"

[[publisher.windows_aarch64_msvc]]
version = "0.52.6"
when = "2024-07-03"
user-id = 64539
user-login = "kennykerr"
user-name = "Kenny Kerr"

[[publisher.windows_i686_gnu]]
version = "0.48.5"
when = "2023-08-18"
user-id = 64539
user-login = "kennykerr"
user-name = "Kenny Kerr"

[[publisher.windows_i686_gnu]]
version = "0.52.6"
when = "2024-07-03"
user-id = 64539
user-login = "kennykerr"
user-name = "Kenny Kerr"

[[publisher.windows_i686_gnullvm]]
version = "0.52.6"
when = "2024-07-03"
user-id = 64539
user-login = "kennykerr"
user-name = "Kenny Kerr"

[[publisher.windows_i686_msvc]]
version = "0.48.5"
when = "2023-08-18"
user-id = 64539
user-login = "kennykerr"
user-name = "Kenny Kerr"

[[publisher.windows_i686_msvc]]
version = "0.52.6"
when = "2024-07-03"
user-id = 64539
user-login = "kennykerr"
user-name = "Kenny Kerr"

[[publisher.windows_x86_64_gnu]]
version = "0.48.5"
when = "2023-08-18"
user-id = 64539
user-login = "kennykerr"
user-name = "Kenny Kerr"

[[publisher.windows_x86_64_gnu]]
version = "0.52.6"
when = "2024-07-03"
user-id = 64539
user-login = "kennykerr"
user-name = "Kenny Kerr"

[[publisher.windows_x86_64_gnullvm]]
version = "0.48.5"
when = "2023-08-18"
user-id = 64539
user-login = "kennykerr"
user-name = "Kenny Kerr"

[[publisher.windows_x86_64_gnullvm]]
version = "0.52.6"
when = "2024-07-03"
user-id = 64539
user-login = "kennykerr"
user-name = "Kenny Kerr"

[[publisher.windows_x86_64_msvc]]
version = "0.48.5"
when = "2023-08-18"
user-id = 64539
user-login = "kennykerr"
user-name = "Kenny Kerr"

[[publisher.windows_x86_64_msvc]]
version = "0.52.6"
when = "2024-07-03"
user-id = 64539
user-login = "kennykerr"
user-name = "Kenny Kerr"

[[publisher.zcash]]
version = "0.1.0"
when = "2024-07-15"
user-id = 6289
user-login = "str4d"
user-name = "Jack Grigg"

[[publisher.zcash_address]]
version = "0.5.0"
when = "2024-08-26"
user-id = 169181
user-login = "nuttycom"
user-name = "Kris Nuttycombe"

<<<<<<< HEAD
[[publisher.zcash_client_sqlite]]
version = "0.11.2"
when = "2024-09-03"
=======
[[publisher.zcash_client_backend]]
version = "0.13.0"
when = "2024-08-20"
user-id = 169181
user-login = "nuttycom"
user-name = "Kris Nuttycombe"

[[publisher.zcash_client_sqlite]]
version = "0.11.1"
when = "2024-08-21"
>>>>>>> 50cdf73d
user-id = 169181
user-login = "nuttycom"
user-name = "Kris Nuttycombe"

[[publisher.zcash_encoding]]
version = "0.2.0"
when = "2022-10-19"
user-id = 1244
user-login = "ebfull"

[[publisher.zcash_extensions]]
version = "0.1.0"
when = "2024-07-15"
user-id = 6289
user-login = "str4d"
user-name = "Jack Grigg"

[[publisher.zcash_history]]
version = "0.4.0"
when = "2024-03-01"
user-id = 6289
user-login = "str4d"
user-name = "Jack Grigg"

[[publisher.zcash_keys]]
version = "0.3.0"
when = "2024-08-20"
user-id = 169181
user-login = "nuttycom"
user-name = "Kris Nuttycombe"

[[publisher.zcash_note_encryption]]
version = "0.4.0"
when = "2023-06-06"
user-id = 169181
user-login = "nuttycom"
user-name = "Kris Nuttycombe"

[[publisher.zcash_primitives]]
version = "0.17.0"
when = "2024-08-26"
user-id = 169181
user-login = "nuttycom"
user-name = "Kris Nuttycombe"

[[publisher.zcash_proofs]]
version = "0.17.0"
when = "2024-08-26"
user-id = 169181
user-login = "nuttycom"
user-name = "Kris Nuttycombe"

[[publisher.zcash_protocol]]
version = "0.3.0"
when = "2024-08-26"
user-id = 169181
user-login = "nuttycom"
user-name = "Kris Nuttycombe"

[[publisher.zcash_spec]]
version = "0.1.0"
when = "2023-12-07"
user-id = 6289
user-login = "str4d"
user-name = "Jack Grigg"

[[publisher.zip32]]
version = "0.1.1"
when = "2024-03-14"
user-id = 6289
user-login = "str4d"
user-name = "Jack Grigg"

[[publisher.zip321]]
version = "0.1.0"
when = "2024-08-20"
user-id = 169181
user-login = "nuttycom"
user-name = "Kris Nuttycombe"

[[audits.bytecode-alliance.wildcard-audits.bumpalo]]
who = "Nick Fitzgerald <fitzgen@gmail.com>"
criteria = "safe-to-deploy"
user-id = 696 # Nick Fitzgerald (fitzgen)
start = "2019-03-16"
end = "2025-07-30"

[[audits.bytecode-alliance.audits.adler]]
who = "Alex Crichton <alex@alexcrichton.com>"
criteria = "safe-to-deploy"
version = "1.0.2"
notes = "This is a small crate which forbids unsafe code and is a straightforward implementation of the adler hashing algorithm."

[[audits.bytecode-alliance.audits.anes]]
who = "Pat Hickey <phickey@fastly.com>"
criteria = "safe-to-deploy"
version = "0.1.6"
notes = "Contains no unsafe code, no IO, no build.rs."

[[audits.bytecode-alliance.audits.anyhow]]
who = "Pat Hickey <phickey@fastly.com>"
criteria = "safe-to-deploy"
delta = "1.0.69 -> 1.0.71"

[[audits.bytecode-alliance.audits.arrayref]]
who = "Nick Fitzgerald <fitzgen@gmail.com>"
criteria = "safe-to-deploy"
version = "0.3.6"
notes = """
Unsafe code, but its logic looks good to me. Necessary given what it is
doing. Well tested, has quickchecks.
"""

[[audits.bytecode-alliance.audits.base64]]
who = "Pat Hickey <phickey@fastly.com>"
criteria = "safe-to-deploy"
version = "0.21.0"
notes = "This crate has no dependencies, no build.rs, and contains no unsafe code."

[[audits.bytecode-alliance.audits.base64]]
who = "Andrew Brown <andrew.brown@intel.com>"
criteria = "safe-to-deploy"
delta = "0.21.3 -> 0.22.1"

[[audits.bytecode-alliance.audits.block-buffer]]
who = "Benjamin Bouvier <public@benj.me>"
criteria = "safe-to-deploy"
delta = "0.9.0 -> 0.10.2"

[[audits.bytecode-alliance.audits.cc]]
who = "Alex Crichton <alex@alexcrichton.com>"
criteria = "safe-to-deploy"
version = "1.0.73"
notes = "I am the author of this crate."

[[audits.bytecode-alliance.audits.constant_time_eq]]
who = "Nick Fitzgerald <fitzgen@gmail.com>"
criteria = "safe-to-deploy"
version = "0.2.4"
notes = "A few tiny blocks of `unsafe` but each of them is very obviously correct."

[[audits.bytecode-alliance.audits.core-foundation-sys]]
who = "Dan Gohman <dev@sunfishcode.online>"
criteria = "safe-to-deploy"
delta = "0.8.4 -> 0.8.6"
notes = """
The changes here are all typical bindings updates: new functions, types, and
constants. I have not audited all the bindings for ABI conformance.
"""

[[audits.bytecode-alliance.audits.crypto-common]]
who = "Benjamin Bouvier <public@benj.me>"
criteria = "safe-to-deploy"
version = "0.1.3"

[[audits.bytecode-alliance.audits.digest]]
who = "Benjamin Bouvier <public@benj.me>"
criteria = "safe-to-deploy"
delta = "0.9.0 -> 0.10.3"

[[audits.bytecode-alliance.audits.ed25519]]
who = "Alex Crichton <alex@alexcrichton.com>"
criteria = "safe-to-deploy"
delta = "1.4.1 -> 1.5.3"
notes = """
This diff brings in a number of minor updates of which none are related to
`unsafe` code or anything system-related like filesystems.
"""

[[audits.bytecode-alliance.audits.errno]]
who = "Dan Gohman <dev@sunfishcode.online>"
criteria = "safe-to-deploy"
version = "0.3.0"
notes = "This crate uses libc and windows-sys APIs to get and set the raw OS error value."

[[audits.bytecode-alliance.audits.errno]]
who = "Dan Gohman <dev@sunfishcode.online>"
criteria = "safe-to-deploy"
delta = "0.3.0 -> 0.3.1"
notes = "Just a dependency version bump and a bug fix for redox"

[[audits.bytecode-alliance.audits.fastrand]]
who = "Alex Crichton <alex@alexcrichton.com>"
criteria = "safe-to-deploy"
delta = "2.0.0 -> 2.0.1"
notes = """
This update had a few doc updates but no otherwise-substantial source code
updates.
"""

[[audits.bytecode-alliance.audits.futures-channel]]
who = "Pat Hickey <phickey@fastly.com>"
criteria = "safe-to-deploy"
version = "0.3.27"
notes = "build.rs is just detecting the target and setting cfg. unsafety is for implementing a concurrency primitives using atomics and unsafecell, and is not obviously incorrect (this is the sort of thing I wouldn't certify as correct without formal methods)"

[[audits.bytecode-alliance.audits.futures-core]]
who = "Pat Hickey <phickey@fastly.com>"
criteria = "safe-to-deploy"
version = "0.3.27"
notes = "Unsafe used to implement a concurrency primitive AtomicWaker. Well-commented and not obviously incorrect. Like my other audits of these concurrency primitives inside the futures family, I couldn't certify that it is correct without formal methods, but that is out of scope for this vetting."

[[audits.bytecode-alliance.audits.futures-executor]]
who = "Pat Hickey <phickey@fastly.com>"
criteria = "safe-to-deploy"
version = "0.3.27"
notes = "Unsafe used to implement the unpark mutex, which is well commented and not obviously incorrect. Like with futures-channel I wouldn't be able to certify it as correct without formal methods."

[[audits.bytecode-alliance.audits.futures-io]]
who = "Pat Hickey <phickey@fastly.com>"
criteria = "safe-to-deploy"
version = "0.3.27"

[[audits.bytecode-alliance.audits.http]]
who = "Alex Crichton <alex@alexcrichton.com>"
criteria = "safe-to-deploy"
delta = "0.2.9 -> 1.0.0"
notes = "Minor changes leading up to the 1.0.0 release and nothing fundamentally new here."

[[audits.bytecode-alliance.audits.http-body]]
who = "Pat Hickey <phickey@fastly.com>"
criteria = "safe-to-deploy"
version = "1.0.0-rc.2"

[[audits.bytecode-alliance.audits.http-body]]
who = "Alex Crichton <alex@alexcrichton.com>"
criteria = "safe-to-deploy"
delta = "1.0.0-rc.2 -> 1.0.0"
notes = "Only minor changes made for a stable release."

[[audits.bytecode-alliance.audits.http-body-util]]
who = "Pat Hickey <phickey@fastly.com>"
criteria = "safe-to-deploy"
version = "0.1.0-rc.2"
notes = "only one use of unsafe related to pin projection. unclear to me why pin_project! is used in many modules of the project, but the expanded output of that macro is inlined in either.rs"

[[audits.bytecode-alliance.audits.http-body-util]]
who = "Alex Crichton <alex@alexcrichton.com>"
criteria = "safe-to-deploy"
delta = "0.1.0-rc.2 -> 0.1.0"
notes = "Minor documentation updates an additions, nothing major."

[[audits.bytecode-alliance.audits.iana-time-zone-haiku]]
who = "Dan Gohman <dev@sunfishcode.online>"
criteria = "safe-to-deploy"
version = "0.1.2"

[[audits.bytecode-alliance.audits.itertools]]
who = "Nick Fitzgerald <fitzgen@gmail.com>"
criteria = "safe-to-deploy"
delta = "0.10.5 -> 0.12.1"
notes = """
Minimal `unsafe` usage. Few blocks that existed looked reasonable. Does what it
says on the tin: lots of iterators.
"""

[[audits.bytecode-alliance.audits.libm]]
who = "Alex Crichton <alex@alexcrichton.com>"
criteria = "safe-to-deploy"
delta = "0.2.2 -> 0.2.4"
notes = """
This diff primarily fixes a few issues with the `fma`-related functions,
but also contains some other minor fixes as well. Everything looks A-OK and
as expected.
"""

[[audits.bytecode-alliance.audits.libm]]
who = "Alex Crichton <alex@alexcrichton.com>"
criteria = "safe-to-deploy"
delta = "0.2.4 -> 0.2.7"
notes = """
This is a minor update which has some testing affordances as well as some
updated math algorithms.
"""

[[audits.bytecode-alliance.audits.matchers]]
who = "Pat Hickey <phickey@fastly.com>"
criteria = "safe-to-deploy"
version = "0.1.0"

[[audits.bytecode-alliance.audits.miniz_oxide]]
who = "Alex Crichton <alex@alexcrichton.com>"
criteria = "safe-to-deploy"
version = "0.7.1"
notes = """
This crate is a Rust implementation of zlib compression/decompression and has
been used by default by the Rust standard library for quite some time. It's also
a default dependency of the popular `backtrace` crate for decompressing debug
information. This crate forbids unsafe code and does not otherwise access system
resources. It's originally a port of the `miniz.c` library as well, and given
its own longevity should be relatively hardened against some of the more common
compression-related issues.
"""

[[audits.bytecode-alliance.audits.nu-ansi-term]]
who = "Pat Hickey <phickey@fastly.com>"
criteria = "safe-to-deploy"
version = "0.46.0"
notes = "one use of unsafe to call windows specific api to get console handle."

[[audits.bytecode-alliance.audits.overload]]
who = "Pat Hickey <phickey@fastly.com>"
criteria = "safe-to-deploy"
version = "0.1.1"
notes = "small crate, only defines macro-rules!, nicely documented as well"

[[audits.bytecode-alliance.audits.percent-encoding]]
who = "Alex Crichton <alex@alexcrichton.com>"
criteria = "safe-to-deploy"
version = "2.2.0"
notes = """
This crate is a single-file crate that does what it says on the tin. There are
a few `unsafe` blocks related to utf-8 validation which are locally verifiable
as correct and otherwise this crate is good to go.
"""

[[audits.bytecode-alliance.audits.pin-utils]]
who = "Pat Hickey <phickey@fastly.com>"
criteria = "safe-to-deploy"
version = "0.1.0"

[[audits.bytecode-alliance.audits.pkg-config]]
who = "Pat Hickey <phickey@fastly.com>"
criteria = "safe-to-deploy"
version = "0.3.25"
notes = "This crate shells out to the pkg-config executable, but it appears to sanitize inputs reasonably."

[[audits.bytecode-alliance.audits.pkg-config]]
who = "Alex Crichton <alex@alexcrichton.com>"
criteria = "safe-to-deploy"
delta = "0.3.26 -> 0.3.29"
notes = """
No `unsafe` additions or anything outside of the purview of the crate in this
change.
"""

[[audits.bytecode-alliance.audits.rustc-demangle]]
who = "Alex Crichton <alex@alexcrichton.com>"
criteria = "safe-to-deploy"
version = "0.1.21"
notes = "I am the author of this crate."

[[audits.bytecode-alliance.audits.semver]]
who = "Pat Hickey <phickey@fastly.com>"
criteria = "safe-to-deploy"
version = "1.0.17"
notes = "plenty of unsafe pointer and vec tricks, but in well-structured and commented code that appears to be correct"

[[audits.bytecode-alliance.audits.sharded-slab]]
who = "Pat Hickey <phickey@fastly.com>"
criteria = "safe-to-deploy"
version = "0.1.4"
notes = "I always really enjoy reading eliza's code, she left perfect comments at every use of unsafe."

[[audits.bytecode-alliance.audits.signal-hook-registry]]
who = "Pat Hickey <phickey@fastly.com>"
criteria = "safe-to-deploy"
version = "1.4.1"

[[audits.bytecode-alliance.audits.thread_local]]
who = "Pat Hickey <phickey@fastly.com>"
criteria = "safe-to-deploy"
version = "1.1.4"
notes = "uses unsafe to implement thread local storage of objects"

[[audits.bytecode-alliance.audits.tinyvec]]
who = "Alex Crichton <alex@alexcrichton.com>"
criteria = "safe-to-deploy"
version = "1.6.0"
notes = """
This crate, while it implements collections, does so without `std::*` APIs and
without `unsafe`. Skimming the crate everything looks reasonable and what one
would expect from idiomatic safe collections in Rust.
"""

[[audits.bytecode-alliance.audits.tokio-rustls]]
who = "Pat Hickey <phickey@fastly.com>"
criteria = "safe-to-deploy"
version = "0.24.0"
notes = "no unsafe, no build, no ambient capabilities"

[[audits.bytecode-alliance.audits.tracing-subscriber]]
who = "Pat Hickey <phickey@fastly.com>"
criteria = "safe-to-deploy"
version = "0.3.17"

[[audits.bytecode-alliance.audits.try-lock]]
who = "Pat Hickey <phickey@fastly.com>"
criteria = "safe-to-deploy"
version = "0.2.4"
notes = "Implements a concurrency primitive with atomics, and is not obviously incorrect"

[[audits.bytecode-alliance.audits.vcpkg]]
who = "Pat Hickey <phickey@fastly.com>"
criteria = "safe-to-deploy"
version = "0.2.15"
notes = "no build.rs, no macros, no unsafe. It reads the filesystem and makes copies of DLLs into OUT_DIR."

[[audits.bytecode-alliance.audits.want]]
who = "Pat Hickey <phickey@fastly.com>"
criteria = "safe-to-deploy"
version = "0.3.0"

[[audits.bytecode-alliance.audits.webpki-roots]]
who = "Pat Hickey <phickey@fastly.com>"
criteria = "safe-to-deploy"
delta = "0.22.4 -> 0.23.0"

[[audits.bytecode-alliance.audits.webpki-roots]]
who = "Pat Hickey <phickey@fastly.com>"
criteria = "safe-to-deploy"
delta = "0.23.0 -> 0.25.2"

[[audits.embark-studios.audits.anyhow]]
who = "Johan Andersson <opensource@embark-studios.com>"
criteria = "safe-to-deploy"
version = "1.0.58"

[[audits.embark-studios.audits.colorchoice]]
who = "Johan Andersson <opensource@embark-studios.com>"
criteria = "safe-to-deploy"
version = "1.0.0"
notes = "No unsafe usage or ambient capabilities"

[[audits.embark-studios.audits.convert_case]]
who = "Johan Andersson <opensource@embark-studios.com>"
criteria = "safe-to-deploy"
version = "0.4.0"
notes = "No unsafe usage or ambient capabilities"

[[audits.embark-studios.audits.derive_more]]
who = "Johan Andersson <opensource@embark-studios.com>"
criteria = "safe-to-deploy"
version = "0.99.17"
notes = "No unsafe usage or ambient capabilities"

[[audits.embark-studios.audits.ident_case]]
who = "Johan Andersson <opensource@embark-studios.com>"
criteria = "safe-to-deploy"
version = "1.0.1"
notes = "No unsafe usage or ambient capabilities"

[[audits.embark-studios.audits.num_enum]]
who = "Johan Andersson <opensource@embark-studios.com>"
criteria = "safe-to-deploy"
version = "0.5.11"
notes = "No unsafe usage or ambient capabilities"

[[audits.embark-studios.audits.num_enum]]
who = "Johan Andersson <opensource@embark-studios.com>"
criteria = "safe-to-deploy"
delta = "0.5.11 -> 0.6.1"
notes = "Minor changes"

[[audits.embark-studios.audits.num_enum]]
who = "Johan Andersson <opensource@embark-studios.com>"
criteria = "safe-to-deploy"
delta = "0.6.1 -> 0.7.0"

[[audits.embark-studios.audits.num_enum_derive]]
who = "Johan Andersson <opensource@embark-studios.com>"
criteria = "safe-to-deploy"
version = "0.5.11"
notes = "Proc macro that generates some unsafe code for conversion but looks sound, no ambient capabilities"

[[audits.embark-studios.audits.num_enum_derive]]
who = "Johan Andersson <opensource@embark-studios.com>"
criteria = "safe-to-deploy"
delta = "0.5.11 -> 0.6.1"
notes = "Minor changes"

[[audits.embark-studios.audits.num_enum_derive]]
who = "Johan Andersson <opensource@embark-studios.com>"
criteria = "safe-to-deploy"
delta = "0.6.1 -> 0.7.0"

[[audits.embark-studios.audits.tap]]
who = "Johan Andersson <opensource@embark-studios.com>"
criteria = "safe-to-deploy"
version = "1.0.1"
notes = "No unsafe usage or ambient capabilities"

[[audits.embark-studios.audits.thiserror]]
who = "Johan Andersson <opensource@embark-studios.com>"
criteria = "safe-to-deploy"
version = "1.0.40"
notes = "Wrapper over implementation crate, found no unsafe or ambient capabilities used"

[[audits.embark-studios.audits.thiserror-impl]]
who = "Johan Andersson <opensource@embark-studios.com>"
criteria = "safe-to-deploy"
version = "1.0.40"
notes = "Found no unsafe or ambient capabilities used"

[[audits.embark-studios.audits.toml]]
who = "Johan Andersson <opensource@embark-studios.com>"
criteria = "safe-to-deploy"
version = "0.7.4"
notes = "No unsafe usage or ambient capabilities"

[[audits.embark-studios.audits.toml_datetime]]
who = "Johan Andersson <opensource@embark-studios.com>"
criteria = "safe-to-deploy"
delta = "0.6.1 -> 0.6.2"
notes = "No notable changes"

[[audits.embark-studios.audits.utf8parse]]
who = "Johan Andersson <opensource@embark-studios.com>"
criteria = "safe-to-deploy"
version = "0.2.1"
notes = "Single unsafe usage that looks sound, no ambient capabilities"

[[audits.embark-studios.audits.valuable]]
who = "Johan Andersson <opensource@embark-studios.com>"
criteria = "safe-to-deploy"
version = "0.1.0"
notes = "No unsafe usage or ambient capabilities, sane build script"

[[audits.embark-studios.audits.webpki-roots]]
who = "Johan Andersson <opensource@embark-studios.com>"
criteria = "safe-to-deploy"
version = "0.22.4"
notes = "Inspected it to confirm that it only contains data definitions and no runtime code"

[[audits.fermyon.audits.oorandom]]
who = "Radu Matei <radu.matei@fermyon.com>"
criteria = "safe-to-run"
version = "11.1.3"

[[audits.google.audits.anstream]]
who = "Ying Hsu <yinghsu@chromium.org>"
criteria = "safe-to-run"
version = "0.6.13"
aggregated-from = "https://chromium.googlesource.com/chromiumos/third_party/rust_crates/+/refs/heads/main/cargo-vet/audits.toml?format=TEXT"

[[audits.google.audits.anstyle]]
who = "Yu-An Wang <wyuang@google.com>"
criteria = "safe-to-run"
version = "1.0.4"
aggregated-from = "https://chromium.googlesource.com/chromiumos/third_party/rust_crates/+/refs/heads/main/cargo-vet/audits.toml?format=TEXT"

[[audits.google.audits.anstyle]]
who = "Lukasz Anforowicz <lukasza@chromium.org>"
criteria = "safe-to-run"
delta = "1.0.4 -> 1.0.6"
aggregated-from = "https://chromium.googlesource.com/chromium/src/+/main/third_party/rust/chromium_crates_io/supply-chain/audits.toml?format=TEXT"

[[audits.google.audits.anstyle]]
who = "danakj <danakj@chromium.org>"
criteria = "safe-to-run"
delta = "1.0.6 -> 1.0.7"
aggregated-from = "https://chromium.googlesource.com/chromium/src/+/main/third_party/rust/chromium_crates_io/supply-chain/audits.toml?format=TEXT"

[[audits.google.audits.anstyle-parse]]
who = "Ying Hsu <yinghsu@chromium.org>"
criteria = "safe-to-run"
version = "0.2.3"
aggregated-from = "https://chromium.googlesource.com/chromiumos/third_party/rust_crates/+/refs/heads/main/cargo-vet/audits.toml?format=TEXT"

[[audits.google.audits.anstyle-query]]
who = "Ying Hsu <yinghsu@chromium.org>"
criteria = "safe-to-run"
version = "1.0.2"
aggregated-from = "https://chromium.googlesource.com/chromiumos/third_party/rust_crates/+/refs/heads/main/cargo-vet/audits.toml?format=TEXT"

[[audits.google.audits.async-stream]]
who = "Tyler Mandry <tmandry@google.com>"
criteria = "safe-to-deploy"
version = "0.3.4"
notes = "Reviewed on https://fxrev.dev/761470"
aggregated-from = "https://fuchsia.googlesource.com/fuchsia/+/refs/heads/main/third_party/rust_crates/supply-chain/audits.toml?format=TEXT"

[[audits.google.audits.async-stream]]
who = "David Koloski <dkoloski@google.com>"
criteria = "safe-to-deploy"
delta = "0.3.4 -> 0.3.5"
notes = "Reviewed on https://fxrev.dev/906795"
aggregated-from = "https://fuchsia.googlesource.com/fuchsia/+/refs/heads/main/third_party/rust_crates/supply-chain/audits.toml?format=TEXT"

[[audits.google.audits.async-stream-impl]]
who = "Tyler Mandry <tmandry@google.com>"
criteria = "safe-to-deploy"
version = "0.3.4"
notes = "Reviewed on https://fxrev.dev/761470"
aggregated-from = "https://fuchsia.googlesource.com/fuchsia/+/refs/heads/main/third_party/rust_crates/supply-chain/audits.toml?format=TEXT"

[[audits.google.audits.async-stream-impl]]
who = "David Koloski <dkoloski@google.com>"
criteria = "safe-to-deploy"
delta = "0.3.4 -> 0.3.5"
notes = "Reviewed on https://fxrev.dev/906795"
aggregated-from = "https://fuchsia.googlesource.com/fuchsia/+/refs/heads/main/third_party/rust_crates/supply-chain/audits.toml?format=TEXT"

[[audits.google.audits.autocfg]]
who = "Lukasz Anforowicz <lukasza@chromium.org>"
criteria = "safe-to-deploy"
version = "1.1.0"
notes = """
Grepped for `-i cipher`, `-i crypto`, `'\bfs\b'``, `'\bnet\b'``, `'\bunsafe\b'``
and there were no hits except for reasonable, client-controlled usage of
`std::fs` in `AutoCfg::with_dir`.

This crate has been added to Chromium in
https://source.chromium.org/chromium/chromium/src/+/591a0f30c5eac93b6a3d981c2714ffa4db28dbcb
The CL description contains a link to a Google-internal document with audit details.
"""
aggregated-from = "https://chromium.googlesource.com/chromium/src/+/main/third_party/rust/chromium_crates_io/supply-chain/audits.toml?format=TEXT"

[[audits.google.audits.autocfg]]
who = "Lukasz Anforowicz <lukasza@chromium.org>"
criteria = "safe-to-deploy"
delta = "1.1.0 -> 1.2.0"
notes = '''
Grepped for `-i cipher`, `-i crypto`, `'\bfs\b'``, `'\bnet\b'``, `'\bunsafe\b'``
and nothing changed from the baseline audit of 1.1.0.  Skimmed through the
1.1.0 => 1.2.0 delta and everything seemed okay.
'''
aggregated-from = "https://chromium.googlesource.com/chromium/src/+/main/third_party/rust/chromium_crates_io/supply-chain/audits.toml?format=TEXT"

[[audits.google.audits.bitflags]]
who = "Lukasz Anforowicz <lukasza@chromium.org>"
criteria = "safe-to-deploy"
version = "1.3.2"
notes = """
Security review of earlier versions of the crate can be found at
(Google-internal, sorry): go/image-crate-chromium-security-review

The crate exposes a function marked as `unsafe`, but doesn't use any
`unsafe` blocks (except for tests of the single `unsafe` function).  I
think this justifies marking this crate as `ub-risk-1`.

Additional review comments can be found at https://crrev.com/c/4723145/31
"""
aggregated-from = "https://chromium.googlesource.com/chromium/src/+/main/third_party/rust/chromium_crates_io/supply-chain/audits.toml?format=TEXT"

[[audits.google.audits.bitflags]]
who = "Lukasz Anforowicz <lukasza@chromium.org>"
criteria = "safe-to-deploy"
version = "2.4.2"
notes = """
Audit notes:

* I've checked for any discussion in Google-internal cl/546819168 (where audit
  of version 2.3.3 happened)
* `src/lib.rs` contains `#![cfg_attr(not(test), forbid(unsafe_code))]`
* There are 2 cases of `unsafe` in `src/external.rs` but they seem to be
  correct in a straightforward way - they just propagate the marker trait's
  impl (e.g. `impl bytemuck::Pod`) from the inner to the outer type
* Additional discussion and/or notes may be found in https://crrev.com/c/5238056
"""
aggregated-from = "https://chromium.googlesource.com/chromium/src/+/main/third_party/rust/chromium_crates_io/supply-chain/audits.toml?format=TEXT"

[[audits.google.audits.bitflags]]
who = "Adrian Taylor <adetaylor@chromium.org>"
criteria = "safe-to-deploy"
delta = "2.4.2 -> 2.5.0"
aggregated-from = "https://chromium.googlesource.com/chromium/src/+/main/third_party/rust/chromium_crates_io/supply-chain/audits.toml?format=TEXT"

[[audits.google.audits.bitflags]]
who = "Adrian Taylor <adetaylor@chromium.org>"
criteria = "safe-to-deploy"
delta = "2.5.0 -> 2.6.0"
notes = "The changes from the previous version are negligible and thus it retains the same properties."
aggregated-from = "https://chromium.googlesource.com/chromium/src/+/main/third_party/rust/chromium_crates_io/supply-chain/audits.toml?format=TEXT"

[[audits.google.audits.bytemuck]]
who = "Lukasz Anforowicz <lukasza@chromium.org>"
criteria = "safe-to-deploy"
version = "1.16.3"
notes = """
Review notes from the original audit (of 1.14.3) may be found in
https://crrev.com/c/5362675.  Note that this audit has initially missed UB risk
that was fixed in 1.16.2 - see https://github.com/Lokathor/bytemuck/pull/258.
Because of this, the original audit has been edited to certify version `1.16.3`
instead (see also https://crrev.com/c/5771867).
"""
aggregated-from = "https://chromium.googlesource.com/chromium/src/+/main/third_party/rust/chromium_crates_io/supply-chain/audits.toml?format=TEXT"

[[audits.google.audits.cast]]
who = "George Burgess IV <gbiv@google.com>"
criteria = "safe-to-run"
version = "0.3.0"
aggregated-from = "https://chromium.googlesource.com/chromiumos/third_party/rust_crates/+/refs/heads/main/cargo-vet/audits.toml?format=TEXT"

[[audits.google.audits.cfg-if]]
who = "George Burgess IV <gbiv@google.com>"
criteria = "safe-to-deploy"
version = "1.0.0"
aggregated-from = "https://chromium.googlesource.com/chromiumos/third_party/rust_crates/+/refs/heads/main/cargo-vet/audits.toml?format=TEXT"

[[audits.google.audits.clap]]
who = "danakj@chromium.org"
criteria = "safe-to-run"
version = "4.4.8"
notes = """
Reviewed in https://crrev.com/c/5171063

Previously reviewed during security review and the audit is grandparented in.
"""
aggregated-from = "https://chromium.googlesource.com/chromium/src/+/main/third_party/rust/chromium_crates_io/supply-chain/audits.toml?format=TEXT"

[[audits.google.audits.clap]]
who = "Lukasz Anforowicz <lukasza@chromium.org>"
criteria = "safe-to-run"
delta = "4.4.8 -> 4.4.14"
aggregated-from = "https://chromium.googlesource.com/chromium/src/+/main/third_party/rust/chromium_crates_io/supply-chain/audits.toml?format=TEXT"

[[audits.google.audits.clap_builder]]
who = "danakj@chromium.org"
criteria = "safe-to-run"
version = "4.4.8"
notes = """
Reviewed in https://crrev.com/c/5171063

Previously reviewed during security review and the audit is grandparented in.
"""
aggregated-from = "https://chromium.googlesource.com/chromium/src/+/main/third_party/rust/chromium_crates_io/supply-chain/audits.toml?format=TEXT"

[[audits.google.audits.clap_builder]]
who = "Lukasz Anforowicz <lukasza@chromium.org>"
criteria = "safe-to-run"
delta = "4.4.8 -> 4.4.14"
aggregated-from = "https://chromium.googlesource.com/chromium/src/+/main/third_party/rust/chromium_crates_io/supply-chain/audits.toml?format=TEXT"

[[audits.google.audits.clap_builder]]
who = "Lukasz Anforowicz <lukasza@chromium.org>"
criteria = "safe-to-run"
delta = "4.4.14 -> 4.5.0"
aggregated-from = "https://chromium.googlesource.com/chromium/src/+/main/third_party/rust/chromium_crates_io/supply-chain/audits.toml?format=TEXT"

[[audits.google.audits.clap_lex]]
who = "danakj@chromium.org"
criteria = "safe-to-run"
version = "0.6.0"
notes = """
Reviewed in https://crrev.com/c/5171063

Previously reviewed during security review and the audit is grandparented in.
"""
aggregated-from = "https://chromium.googlesource.com/chromium/src/+/main/third_party/rust/chromium_crates_io/supply-chain/audits.toml?format=TEXT"

[[audits.google.audits.cpp_demangle]]
who = "Hidenori Kobayashi <hidenorik@chromium.org>"
criteria = "safe-to-run"
version = "0.4.3"
aggregated-from = "https://chromium.googlesource.com/chromiumos/third_party/rust_crates/+/refs/heads/main/cargo-vet/audits.toml?format=TEXT"

[[audits.google.audits.crc32fast]]
who = "Lukasz Anforowicz <lukasza@chromium.org>"
criteria = "safe-to-deploy"
version = "1.4.2"
notes = """
Security review of earlier versions of the crate can be found at
(Google-internal, sorry): go/image-crate-chromium-security-review

Audit comments for 1.4.2 can be found at https://crrev.com/c/4723145.
"""
aggregated-from = "https://chromium.googlesource.com/chromium/src/+/main/third_party/rust/chromium_crates_io/supply-chain/audits.toml?format=TEXT"

[[audits.google.audits.equivalent]]
who = "George Burgess IV <gbiv@google.com>"
criteria = "safe-to-deploy"
version = "1.0.1"
aggregated-from = "https://chromium.googlesource.com/chromiumos/third_party/rust_crates/+/refs/heads/main/cargo-vet/audits.toml?format=TEXT"

[[audits.google.audits.fastrand]]
who = "George Burgess IV <gbiv@google.com>"
criteria = "safe-to-deploy"
version = "1.9.0"
notes = """
`does-not-implement-crypto` is certified because this crate explicitly says
that the RNG here is not cryptographically secure.
"""
aggregated-from = "https://chromium.googlesource.com/chromiumos/third_party/rust_crates/+/refs/heads/main/cargo-vet/audits.toml?format=TEXT"

[[audits.google.audits.flate2]]
who = "Lukasz Anforowicz <lukasza@chromium.org>"
criteria = "safe-to-deploy"
version = "1.0.30"
notes = '''
WARNING: This certification is a result of a **partial** audit.  The
`any_zlib` code has **not** been audited.  Ability to track partial
audits is tracked in https://github.com/mozilla/cargo-vet/issues/380
Chromium does use the `any_zlib` feature(s).  Accidentally depending on
this feature in the future is prevented using the `ban_features` feature
of `gnrt` - see:
https://crrev.com/c/4723145/31/third_party/rust/chromium_crates_io/gnrt_config.toml

Security review of earlier versions of the crate can be found at
(Google-internal, sorry): go/image-crate-chromium-security-review

I grepped for `-i cipher`, `-i crypto`, `'\bfs\b'`, `'\bnet\b'`, `'\bunsafe\b'`.

All `unsafe` in `flate2` is gated behind `#[cfg(feature = "any_zlib")]`:

* The code under `src/ffi/...` will not be used because the `mod c`
  declaration in `src/ffi/mod.rs` depends on the `any_zlib` config
* 7 uses of `unsafe` in `src/mem.rs` also all depend on the
  `any_zlib` config:
    - 2 in `fn set_dictionary` (under `impl Compress`)
    - 2 in `fn set_level` (under `impl Compress`)
    - 3 in `fn set_dictionary` (under `impl Decompress`)

All hits of `'\bfs\b'` are in comments, or example code, or test code
(but not in product code).

There were no hits of `-i cipher`, `-i crypto`, `'\bnet\b'`.
'''
aggregated-from = "https://chromium.googlesource.com/chromium/src/+/main/third_party/rust/chromium_crates_io/supply-chain/audits.toml?format=TEXT"

[[audits.google.audits.futures]]
who = "George Burgess IV <gbiv@google.com>"
criteria = "safe-to-deploy"
version = "0.3.28"
notes = """
`futures` has no logic other than tests - it simply `pub use`s things from
other crates.
"""
aggregated-from = "https://chromium.googlesource.com/chromiumos/third_party/rust_crates/+/refs/heads/main/cargo-vet/audits.toml?format=TEXT"

[[audits.google.audits.heck]]
who = "Lukasz Anforowicz <lukasza@chromium.org>"
criteria = "safe-to-deploy"
version = "0.4.1"
notes = """
Grepped for `-i cipher`, `-i crypto`, `'\bfs\b'``, `'\bnet\b'``, `'\bunsafe\b'``
and there were no hits.

`heck` (version `0.3.3`) has been added to Chromium in
https://source.chromium.org/chromium/chromium/src/+/28841c33c77833cc30b286f9ae24c97e7a8f4057
"""
aggregated-from = "https://chromium.googlesource.com/chromium/src/+/main/third_party/rust/chromium_crates_io/supply-chain/audits.toml?format=TEXT"

[[audits.google.audits.httpdate]]
who = "George Burgess IV <gbiv@google.com>"
criteria = "safe-to-deploy"
version = "1.0.3"
aggregated-from = "https://chromium.googlesource.com/chromiumos/third_party/rust_crates/+/refs/heads/main/cargo-vet/audits.toml?format=TEXT"

[[audits.google.audits.is-terminal]]
who = "George Burgess IV <gbiv@google.com>"
criteria = "safe-to-run"
version = "0.4.2"
aggregated-from = "https://chromium.googlesource.com/chromiumos/third_party/rust_crates/+/refs/heads/main/cargo-vet/audits.toml?format=TEXT"

[[audits.google.audits.is-terminal]]
who = "George Burgess IV <gbiv@google.com>"
criteria = "safe-to-run"
delta = "0.4.2 -> 0.4.9"
aggregated-from = "https://chromium.googlesource.com/chromiumos/third_party/rust_crates/+/refs/heads/main/cargo-vet/audits.toml?format=TEXT"

[[audits.google.audits.itertools]]
who = "ChromeOS"
criteria = "safe-to-run"
version = "0.10.5"
aggregated-from = "https://chromium.googlesource.com/chromiumos/third_party/rust_crates/+/refs/heads/main/cargo-vet/audits.toml?format=TEXT"

[[audits.google.audits.itoa]]
who = "Lukasz Anforowicz <lukasza@chromium.org>"
criteria = "safe-to-deploy"
version = "1.0.10"
notes = '''
I grepped for \"crypt\", \"cipher\", \"fs\", \"net\" - there were no hits.

There are a few places where `unsafe` is used.  Unsafe review notes can be found
in https://crrev.com/c/5350697.

Version 1.0.1 of this crate has been added to Chromium in
https://crrev.com/c/3321896.
'''
aggregated-from = "https://chromium.googlesource.com/chromium/src/+/main/third_party/rust/chromium_crates_io/supply-chain/audits.toml?format=TEXT"

[[audits.google.audits.itoa]]
who = "Lukasz Anforowicz <lukasza@chromium.org>"
criteria = "safe-to-deploy"
delta = "1.0.10 -> 1.0.11"
notes = """
Straightforward diff between 1.0.10 and 1.0.11 - only 3 commits:

* Bumping up the version
* A touch up of comments
* And my own PR to make `unsafe` blocks more granular:
  https://github.com/dtolnay/itoa/pull/42
"""
aggregated-from = "https://chromium.googlesource.com/chromium/src/+/main/third_party/rust/chromium_crates_io/supply-chain/audits.toml?format=TEXT"

[[audits.google.audits.lazy_static]]
who = "Lukasz Anforowicz <lukasza@chromium.org>"
criteria = "safe-to-deploy"
version = "1.4.0"
notes = '''
I grepped for \"crypt\", \"cipher\", \"fs\", \"net\" - there were no hits.

There are two places where `unsafe` is used.  Unsafe review notes can be found
in https://crrev.com/c/5347418.

This crate has been added to Chromium in https://crrev.com/c/3321895.
'''
aggregated-from = "https://chromium.googlesource.com/chromium/src/+/main/third_party/rust/chromium_crates_io/supply-chain/audits.toml?format=TEXT"

[[audits.google.audits.lazy_static]]
who = "Lukasz Anforowicz <lukasza@chromium.org>"
criteria = "safe-to-deploy"
delta = "1.4.0 -> 1.5.0"
notes = "Unsafe review notes: https://crrev.com/c/5650836"
aggregated-from = "https://chromium.googlesource.com/chromium/src/+/main/third_party/rust/chromium_crates_io/supply-chain/audits.toml?format=TEXT"

[[audits.google.audits.nix]]
who = "David Koloski <dkoloski@google.com>"
criteria = "safe-to-run"
version = "0.26.2"
notes = """
Reviewed on https://fxrev.dev/780283
Issues:
- https://github.com/nix-rust/nix/issues/1975
- https://github.com/nix-rust/nix/issues/1977
- https://github.com/nix-rust/nix/pull/1978
- https://github.com/nix-rust/nix/pull/1979
- https://github.com/nix-rust/nix/issues/1980
- https://github.com/nix-rust/nix/issues/1981
- https://github.com/nix-rust/nix/pull/1983
- https://github.com/nix-rust/nix/issues/1990
- https://github.com/nix-rust/nix/pull/1992
- https://github.com/nix-rust/nix/pull/1993
"""
aggregated-from = "https://fuchsia.googlesource.com/fuchsia/+/refs/heads/main/third_party/rust_crates/supply-chain/audits.toml?format=TEXT"

[[audits.google.audits.nom]]
who = "danakj@chromium.org"
criteria = "safe-to-deploy"
version = "7.1.3"
notes = """
Reviewed in https://chromium-review.googlesource.com/c/chromium/src/+/5046153
"""
aggregated-from = "https://chromium.googlesource.com/chromium/src/+/main/third_party/rust/chromium_crates_io/supply-chain/audits.toml?format=TEXT"

[[audits.google.audits.num-iter]]
who = "George Burgess IV <gbiv@google.com>"
criteria = "safe-to-deploy"
version = "0.1.43"
aggregated-from = "https://chromium.googlesource.com/chromiumos/third_party/rust_crates/+/refs/heads/main/cargo-vet/audits.toml?format=TEXT"

[[audits.google.audits.password-hash]]
who = "Joshua Liebow-Feeser <joshlf@google.com>"
criteria = "safe-to-deploy"
delta = "0.3.2 -> 0.4.2"
aggregated-from = "https://fuchsia.googlesource.com/fuchsia/+/refs/heads/main/third_party/rust_crates/supply-chain/audits.toml?format=TEXT"

[[audits.google.audits.pbkdf2]]
who = "Joshua Liebow-Feeser <joshlf@google.com>"
criteria = "safe-to-deploy"
delta = "0.9.0 -> 0.11.0"
aggregated-from = "https://fuchsia.googlesource.com/fuchsia/+/refs/heads/main/third_party/rust_crates/supply-chain/audits.toml?format=TEXT"

[[audits.google.audits.pin-project-lite]]
who = "David Koloski <dkoloski@google.com>"
criteria = "safe-to-deploy"
version = "0.2.9"
notes = "Reviewed on https://fxrev.dev/824504"
aggregated-from = "https://fuchsia.googlesource.com/fuchsia/+/refs/heads/main/third_party/rust_crates/supply-chain/audits.toml?format=TEXT"

[[audits.google.audits.pin-project-lite]]
who = "David Koloski <dkoloski@google.com>"
criteria = "safe-to-deploy"
delta = "0.2.9 -> 0.2.13"
notes = "Audited at https://fxrev.dev/946396"
aggregated-from = "https://fuchsia.googlesource.com/fuchsia/+/refs/heads/main/third_party/rust_crates/supply-chain/audits.toml?format=TEXT"

[[audits.google.audits.proc-macro2]]
who = "Lukasz Anforowicz <lukasza@chromium.org>"
criteria = "safe-to-deploy"
version = "1.0.78"
notes = """
Grepped for \"crypt\", \"cipher\", \"fs\", \"net\" - there were no hits
(except for a benign \"fs\" hit in a doc comment)

Notes from the `unsafe` review can be found in https://crrev.com/c/5385745.
"""
aggregated-from = "https://chromium.googlesource.com/chromium/src/+/main/third_party/rust/chromium_crates_io/supply-chain/audits.toml?format=TEXT"

[[audits.google.audits.proc-macro2]]
who = "Adrian Taylor <adetaylor@chromium.org>"
criteria = "safe-to-deploy"
delta = "1.0.78 -> 1.0.79"
aggregated-from = "https://chromium.googlesource.com/chromium/src/+/main/third_party/rust/chromium_crates_io/supply-chain/audits.toml?format=TEXT"

[[audits.google.audits.proc-macro2]]
who = "Adrian Taylor <adetaylor@chromium.org>"
criteria = "safe-to-deploy"
delta = "1.0.79 -> 1.0.80"
aggregated-from = "https://chromium.googlesource.com/chromium/src/+/main/third_party/rust/chromium_crates_io/supply-chain/audits.toml?format=TEXT"

[[audits.google.audits.proc-macro2]]
who = "Dustin J. Mitchell <djmitche@chromium.org>"
criteria = "safe-to-deploy"
delta = "1.0.80 -> 1.0.81"
notes = "Comment changes only"
aggregated-from = "https://chromium.googlesource.com/chromium/src/+/main/third_party/rust/chromium_crates_io/supply-chain/audits.toml?format=TEXT"

[[audits.google.audits.proc-macro2]]
who = "Dustin J. Mitchell <djmitche@chromium.org>"
criteria = "safe-to-deploy"
delta = "1.0.82 -> 1.0.83"
notes = "Substantive change is replacing String with Box<str>, saving memory."
aggregated-from = "https://chromium.googlesource.com/chromium/src/+/main/third_party/rust/chromium_crates_io/supply-chain/audits.toml?format=TEXT"

[[audits.google.audits.proc-macro2]]
who = "Lukasz Anforowicz <lukasza@chromium.org>"
criteria = "safe-to-deploy"
delta = "1.0.83 -> 1.0.84"
notes = "Only doc comment changes in `src/lib.rs`."
aggregated-from = "https://chromium.googlesource.com/chromium/src/+/main/third_party/rust/chromium_crates_io/supply-chain/audits.toml?format=TEXT"

[[audits.google.audits.proc-macro2]]
who = "danakj@chromium.org"
criteria = "safe-to-deploy"
delta = "1.0.84 -> 1.0.85"
notes = "Test-only changes."
aggregated-from = "https://chromium.googlesource.com/chromium/src/+/main/third_party/rust/chromium_crates_io/supply-chain/audits.toml?format=TEXT"

[[audits.google.audits.proc-macro2]]
who = "Lukasz Anforowicz <lukasza@chromium.org>"
criteria = "safe-to-deploy"
delta = "1.0.85 -> 1.0.86"
notes = """
Comment-only changes in `build.rs`.
Reordering of `Cargo.toml` entries.
Just bumping up the version number in `lib.rs`.
Config-related changes in `test_size.rs`.
"""
aggregated-from = "https://chromium.googlesource.com/chromium/src/+/main/third_party/rust/chromium_crates_io/supply-chain/audits.toml?format=TEXT"

[[audits.google.audits.quote]]
who = "Lukasz Anforowicz <lukasza@chromium.org>"
criteria = "safe-to-deploy"
version = "1.0.35"
notes = """
Grepped for \"unsafe\", \"crypt\", \"cipher\", \"fs\", \"net\" - there were no hits
(except for benign \"net\" hit in tests and \"fs\" hit in README.md)
"""
aggregated-from = "https://chromium.googlesource.com/chromium/src/+/main/third_party/rust/chromium_crates_io/supply-chain/audits.toml?format=TEXT"

[[audits.google.audits.quote]]
who = "Adrian Taylor <adetaylor@chromium.org>"
criteria = "safe-to-deploy"
delta = "1.0.35 -> 1.0.36"
aggregated-from = "https://chromium.googlesource.com/chromium/src/+/main/third_party/rust/chromium_crates_io/supply-chain/audits.toml?format=TEXT"

[[audits.google.audits.ring]]
who = "Laura Peskin <pesk@google.com>"
criteria = "safe-to-deploy"
delta = "0.16.12 -> 0.16.20"
notes = """
Reviewed on: https://fxrev.dev/923001 (0.16.13 -> 0.16.20)
Reviewed on: https://fxrev.dev/716624 (0.16.12 -> 0.16.13)
"""
aggregated-from = "https://fuchsia.googlesource.com/fuchsia/+/refs/heads/main/third_party/rust_crates/supply-chain/audits.toml?format=TEXT"

[[audits.google.audits.rustversion]]
who = "Lukasz Anforowicz <lukasza@chromium.org>"
criteria = "safe-to-deploy"
version = "1.0.14"
notes = """
Grepped for `-i cipher`, `-i crypto`, `'\bfs\b'``, `'\bnet\b'``, `'\bunsafe\b'``
and there were no hits except for:

* Using trivially-safe `unsafe` in test code:

    ```
    tests/test_const.rs:unsafe fn _unsafe() {}
    tests/test_const.rs:const _UNSAFE: () = unsafe { _unsafe() };
    ```

* Using `unsafe` in a string:

    ```
    src/constfn.rs:            \"unsafe\" => Qualifiers::Unsafe,
    ```

* Using `std::fs` in `build/build.rs` to write `${OUT_DIR}/version.expr`
  which is later read back via `include!` used in `src/lib.rs`.

Version `1.0.6` of this crate has been added to Chromium in
https://source.chromium.org/chromium/chromium/src/+/28841c33c77833cc30b286f9ae24c97e7a8f4057
"""
aggregated-from = "https://chromium.googlesource.com/chromium/src/+/main/third_party/rust/chromium_crates_io/supply-chain/audits.toml?format=TEXT"

[[audits.google.audits.rustversion]]
who = "Adrian Taylor <adetaylor@chromium.org>"
criteria = "safe-to-deploy"
delta = "1.0.14 -> 1.0.15"
aggregated-from = "https://chromium.googlesource.com/chromium/src/+/main/third_party/rust/chromium_crates_io/supply-chain/audits.toml?format=TEXT"

[[audits.google.audits.serde]]
who = "Lukasz Anforowicz <lukasza@chromium.org>"
criteria = "safe-to-deploy"
version = "1.0.197"
notes = """
Grepped for `-i cipher`, `-i crypto`, `'\bfs\b'`, `'\bnet\b'`, `'\bunsafe\b'`.

There were some hits for `net`, but they were related to serialization and
not actually opening any connections or anything like that.

There were 2 hits of `unsafe` when grepping:
* In `fn as_str` in `impl Buf`
* In `fn serialize` in `impl Serialize for net::Ipv4Addr`

Unsafe review comments can be found in https://crrev.com/c/5350573/2 (this
review also covered `serde_json_lenient`).

Version 1.0.130 of the crate has been added to Chromium in
https://crrev.com/c/3265545.  The CL description contains a link to a
(Google-internal, sorry) document with a mini security review.
"""
aggregated-from = "https://chromium.googlesource.com/chromium/src/+/main/third_party/rust/chromium_crates_io/supply-chain/audits.toml?format=TEXT"

[[audits.google.audits.serde]]
who = "Dustin J. Mitchell <djmitche@chromium.org>"
criteria = "safe-to-deploy"
delta = "1.0.197 -> 1.0.198"
aggregated-from = "https://chromium.googlesource.com/chromium/src/+/main/third_party/rust/chromium_crates_io/supply-chain/audits.toml?format=TEXT"

[[audits.google.audits.serde]]
who = "danakj <danakj@chromium.org>"
criteria = "safe-to-deploy"
delta = "1.0.198 -> 1.0.201"
aggregated-from = "https://chromium.googlesource.com/chromium/src/+/main/third_party/rust/chromium_crates_io/supply-chain/audits.toml?format=TEXT"

[[audits.google.audits.serde]]
who = "Lukasz Anforowicz <lukasza@chromium.org>"
criteria = "safe-to-deploy"
delta = "1.0.202 -> 1.0.203"
notes = "s/doc_cfg/docsrs/ + tuple_impls/tuple_impl_body-related changes"
aggregated-from = "https://chromium.googlesource.com/chromium/src/+/main/third_party/rust/chromium_crates_io/supply-chain/audits.toml?format=TEXT"

[[audits.google.audits.serde]]
who = "Adrian Taylor <adetaylor@chromium.org>"
criteria = "safe-to-deploy"
delta = "1.0.203 -> 1.0.204"
aggregated-from = "https://chromium.googlesource.com/chromium/src/+/main/third_party/rust/chromium_crates_io/supply-chain/audits.toml?format=TEXT"

[[audits.google.audits.serde_derive]]
who = "Lukasz Anforowicz <lukasza@chromium.org>"
criteria = "safe-to-deploy"
version = "1.0.197"
notes = "Grepped for \"unsafe\", \"crypt\", \"cipher\", \"fs\", \"net\" - there were no hits"
aggregated-from = "https://chromium.googlesource.com/chromium/src/+/main/third_party/rust/chromium_crates_io/supply-chain/audits.toml?format=TEXT"

[[audits.google.audits.serde_derive]]
who = "danakj <danakj@chromium.org>"
criteria = "safe-to-deploy"
delta = "1.0.197 -> 1.0.201"
aggregated-from = "https://chromium.googlesource.com/chromium/src/+/main/third_party/rust/chromium_crates_io/supply-chain/audits.toml?format=TEXT"

[[audits.google.audits.serde_derive]]
who = "Lukasz Anforowicz <lukasza@chromium.org>"
criteria = "safe-to-deploy"
delta = "1.0.202 -> 1.0.203"
notes = "Grepped for \"unsafe\", \"crypt\", \"cipher\", \"fs\", \"net\" - there were no hits"
aggregated-from = "https://chromium.googlesource.com/chromium/src/+/main/third_party/rust/chromium_crates_io/supply-chain/audits.toml?format=TEXT"

[[audits.google.audits.serde_derive]]
who = "Adrian Taylor <adetaylor@chromium.org>"
criteria = "safe-to-deploy"
delta = "1.0.203 -> 1.0.204"
aggregated-from = "https://chromium.googlesource.com/chromium/src/+/main/third_party/rust/chromium_crates_io/supply-chain/audits.toml?format=TEXT"

[[audits.google.audits.sha1]]
who = "David Koloski <dkoloski@google.com>"
criteria = "safe-to-deploy"
version = "0.10.5"
notes = "Reviewed on https://fxrev.dev/712371."
aggregated-from = "https://fuchsia.googlesource.com/fuchsia/+/refs/heads/main/third_party/rust_crates/supply-chain/audits.toml?format=TEXT"

[[audits.google.audits.stable_deref_trait]]
who = "George Burgess IV <gbiv@google.com>"
criteria = "safe-to-run"
version = "1.2.0"
aggregated-from = "https://chromium.googlesource.com/chromiumos/third_party/rust_crates/+/refs/heads/main/cargo-vet/audits.toml?format=TEXT"

[[audits.google.audits.static_assertions]]
who = "Lukasz Anforowicz <lukasza@chromium.org>"
criteria = "safe-to-deploy"
version = "1.1.0"
notes = """
Grepped for `-i cipher`, `-i crypto`, `'\bfs\b'`, `'\bnet\b'`, `'\bunsafe\b'`
and there were no hits except for one `unsafe`.

The lambda where `unsafe` is used is never invoked (e.g. the `unsafe` code
never runs) and is only introduced for some compile-time checks.  Additional
unsafe review comments can be found in https://crrev.com/c/5353376.

This crate has been added to Chromium in https://crrev.com/c/3736562.  The CL
description contains a link to a document with an additional security review.
"""
aggregated-from = "https://chromium.googlesource.com/chromium/src/+/main/third_party/rust/chromium_crates_io/supply-chain/audits.toml?format=TEXT"

[[audits.google.audits.strsim]]
who = "danakj@chromium.org"
criteria = "safe-to-deploy"
version = "0.10.0"
notes = """
Reviewed in https://crrev.com/c/5171063

Previously reviewed during security review and the audit is grandparented in.
"""
aggregated-from = "https://chromium.googlesource.com/chromium/src/+/main/third_party/rust/chromium_crates_io/supply-chain/audits.toml?format=TEXT"

[[audits.google.audits.strum]]
who = "danakj@chromium.org"
criteria = "safe-to-deploy"
version = "0.25.0"
notes = """
Reviewed in https://crrev.com/c/5171063

Previously reviewed during security review and the audit is grandparented in.
"""
aggregated-from = "https://chromium.googlesource.com/chromium/src/+/main/third_party/rust/chromium_crates_io/supply-chain/audits.toml?format=TEXT"

[[audits.google.audits.strum_macros]]
who = "danakj@chromium.org"
criteria = "safe-to-deploy"
version = "0.25.3"
notes = """
Reviewed in https://crrev.com/c/5171063

Previously reviewed during security review and the audit is grandparented in.
"""
aggregated-from = "https://chromium.googlesource.com/chromium/src/+/main/third_party/rust/chromium_crates_io/supply-chain/audits.toml?format=TEXT"

[[audits.google.audits.tinytemplate]]
who = "Ying Hsu <yinghsu@chromium.org>"
criteria = "safe-to-run"
version = "1.2.1"
aggregated-from = "https://chromium.googlesource.com/chromiumos/third_party/rust_crates/+/refs/heads/main/cargo-vet/audits.toml?format=TEXT"

[[audits.google.audits.tinyvec]]
who = "Adrian Taylor <adetaylor@chromium.org>"
criteria = "safe-to-deploy"
delta = "1.6.0 -> 1.6.1"
aggregated-from = "https://chromium.googlesource.com/chromium/src/+/main/third_party/rust/chromium_crates_io/supply-chain/audits.toml?format=TEXT"

[[audits.google.audits.tinyvec]]
who = "Adrian Taylor <adetaylor@chromium.org>"
criteria = "safe-to-deploy"
delta = "1.6.1 -> 1.7.0"
aggregated-from = "https://chromium.googlesource.com/chromium/src/+/main/third_party/rust/chromium_crates_io/supply-chain/audits.toml?format=TEXT"

[[audits.google.audits.tinyvec]]
who = "Dustin J. Mitchell <djmitche@chromium.org>"
criteria = "safe-to-deploy"
delta = "1.7.0 -> 1.8.0"
aggregated-from = "https://chromium.googlesource.com/chromium/src/+/main/third_party/rust/chromium_crates_io/supply-chain/audits.toml?format=TEXT"

[[audits.google.audits.tinyvec_macros]]
who = "George Burgess IV <gbiv@google.com>"
criteria = "safe-to-deploy"
version = "0.1.0"
aggregated-from = "https://chromium.googlesource.com/chromiumos/third_party/rust_crates/+/refs/heads/main/cargo-vet/audits.toml?format=TEXT"

[[audits.google.audits.tokio-stream]]
who = "David Koloski <dkoloski@google.com>"
criteria = "safe-to-deploy"
version = "0.1.11"
notes = "Reviewed on https://fxrev.dev/804724"
aggregated-from = "https://fuchsia.googlesource.com/fuchsia/+/refs/heads/main/third_party/rust_crates/supply-chain/audits.toml?format=TEXT"

[[audits.google.audits.tokio-stream]]
who = "David Koloski <dkoloski@google.com>"
criteria = "safe-to-deploy"
delta = "0.1.11 -> 0.1.14"
notes = "Reviewed on https://fxrev.dev/907732."
aggregated-from = "https://fuchsia.googlesource.com/fuchsia/+/refs/heads/main/third_party/rust_crates/supply-chain/audits.toml?format=TEXT"

[[audits.google.audits.unicode-ident]]
who = "Lukasz Anforowicz <lukasza@chromium.org>"
criteria = "safe-to-deploy"
version = "1.0.12"
notes = '''
I grepped for \"crypt\", \"cipher\", \"fs\", \"net\" - there were no hits.

All two functions from the public API of this crate use `unsafe` to avoid bound
checks for an array access.  Cross-module analysis shows that the offsets can
be statically proven to be within array bounds.  More details can be found in
the unsafe review CL at https://crrev.com/c/5350386.

This crate has been added to Chromium in https://crrev.com/c/3891618.
'''
aggregated-from = "https://chromium.googlesource.com/chromium/src/+/main/third_party/rust/chromium_crates_io/supply-chain/audits.toml?format=TEXT"

[[audits.google.audits.version_check]]
who = "George Burgess IV <gbiv@google.com>"
criteria = "safe-to-deploy"
version = "0.9.4"
aggregated-from = "https://chromium.googlesource.com/chromiumos/third_party/rust_crates/+/refs/heads/main/cargo-vet/audits.toml?format=TEXT"

[[audits.google.audits.void]]
who = "George Burgess IV <gbiv@google.com>"
criteria = "safe-to-deploy"
version = "1.0.2"
aggregated-from = "https://chromium.googlesource.com/chromiumos/third_party/rust_crates/+/refs/heads/main/cargo-vet/audits.toml?format=TEXT"

[[audits.isrg.audits.aes]]
who = "Tim Geoghegan <timg@divviup.org>"
criteria = "safe-to-deploy"
delta = "0.8.3 -> 0.8.4"
notes = """
Change affects some unsafe code. The only functional change is to add an
assertion checking alignment and to change an `as *mut u32` cast to a
call to `std::pointer::cast`.
"""

[[audits.isrg.audits.base64]]
who = "Tim Geoghegan <timg@letsencrypt.org>"
criteria = "safe-to-deploy"
delta = "0.21.0 -> 0.21.1"

[[audits.isrg.audits.base64]]
who = "Brandon Pitman <bran@bran.land>"
criteria = "safe-to-deploy"
delta = "0.21.1 -> 0.21.2"

[[audits.isrg.audits.base64]]
who = "David Cook <dcook@divviup.org>"
criteria = "safe-to-deploy"
delta = "0.21.2 -> 0.21.3"

[[audits.isrg.audits.block-buffer]]
who = "David Cook <dcook@divviup.org>"
criteria = "safe-to-deploy"
version = "0.9.0"

[[audits.isrg.audits.criterion]]
who = "Brandon Pitman <bran@bran.land>"
criteria = "safe-to-run"
delta = "0.4.0 -> 0.5.1"

[[audits.isrg.audits.crunchy]]
who = "David Cook <dcook@divviup.org>"
criteria = "safe-to-deploy"
version = "0.2.2"

[[audits.isrg.audits.digest]]
who = "David Cook <dcook@divviup.org>"
criteria = "safe-to-deploy"
delta = "0.10.6 -> 0.10.7"

[[audits.isrg.audits.either]]
who = "David Cook <dcook@divviup.org>"
criteria = "safe-to-deploy"
version = "1.6.1"

[[audits.isrg.audits.fiat-crypto]]
who = "David Cook <dcook@divviup.org>"
criteria = "safe-to-deploy"
version = "0.1.17"
notes = """
This crate does not contain any unsafe code, and does not use any items from
the standard library or other crates, aside from operations backed by
`std::ops`. All paths with array indexing use integer literals for indexes, so
there are no panics due to indexes out of bounds (as rustc would catch an
out-of-bounds literal index). I did not check whether arithmetic overflows
could cause a panic, and I am relying on the Coq code having satisfied the
necessary preconditions to ensure panics due to overflows are unreachable.
"""

[[audits.isrg.audits.fiat-crypto]]
who = "Brandon Pitman <bran@bran.land>"
criteria = "safe-to-deploy"
delta = "0.1.17 -> 0.1.18"

[[audits.isrg.audits.fiat-crypto]]
who = "David Cook <dcook@divviup.org>"
criteria = "safe-to-deploy"
delta = "0.1.18 -> 0.1.19"
notes = """
This release renames many items and adds a new module. The code in the new
module is entirely composed of arithmetic and array accesses.
"""

[[audits.isrg.audits.fiat-crypto]]
who = "David Cook <dcook@divviup.org>"
criteria = "safe-to-deploy"
delta = "0.1.19 -> 0.1.20"

[[audits.isrg.audits.fiat-crypto]]
who = "David Cook <dcook@divviup.org>"
criteria = "safe-to-deploy"
delta = "0.1.20 -> 0.2.0"

[[audits.isrg.audits.fiat-crypto]]
who = "Brandon Pitman <bran@bran.land>"
criteria = "safe-to-deploy"
delta = "0.2.0 -> 0.2.1"

[[audits.isrg.audits.fiat-crypto]]
who = "Tim Geoghegan <timg@divviup.org>"
criteria = "safe-to-deploy"
delta = "0.2.1 -> 0.2.2"
notes = "No changes to `unsafe` code, or any functional changes that I can detect at all."

[[audits.isrg.audits.fiat-crypto]]
who = "Brandon Pitman <bran@bran.land>"
criteria = "safe-to-deploy"
delta = "0.2.2 -> 0.2.4"

[[audits.isrg.audits.fiat-crypto]]
who = "David Cook <dcook@divviup.org>"
criteria = "safe-to-deploy"
delta = "0.2.4 -> 0.2.5"

[[audits.isrg.audits.fiat-crypto]]
who = "Brandon Pitman <bran@bran.land>"
criteria = "safe-to-deploy"
delta = "0.2.5 -> 0.2.6"

[[audits.isrg.audits.fiat-crypto]]
who = "Brandon Pitman <bran@bran.land>"
criteria = "safe-to-deploy"
delta = "0.2.6 -> 0.2.7"

[[audits.isrg.audits.fiat-crypto]]
who = "David Cook <dcook@divviup.org>"
criteria = "safe-to-deploy"
delta = "0.2.7 -> 0.2.8"

[[audits.isrg.audits.fiat-crypto]]
who = "Tim Geoghegan <timg@divviup.org>"
criteria = "safe-to-deploy"
delta = "0.2.8 -> 0.2.9"
notes = "No changes to Rust code between 0.2.8 and 0.2.9"

[[audits.isrg.audits.getrandom]]
who = "David Cook <dcook@divviup.org>"
criteria = "safe-to-deploy"
delta = "0.2.11 -> 0.2.12"

[[audits.isrg.audits.getrandom]]
who = "David Cook <dcook@divviup.org>"
criteria = "safe-to-deploy"
delta = "0.2.12 -> 0.2.14"

[[audits.isrg.audits.getrandom]]
who = "David Cook <dcook@divviup.org>"
criteria = "safe-to-deploy"
delta = "0.2.14 -> 0.2.15"

[[audits.isrg.audits.hmac]]
who = "David Cook <dcook@divviup.org>"
criteria = "safe-to-deploy"
version = "0.12.1"

[[audits.isrg.audits.keccak]]
who = "David Cook <dcook@divviup.org>"
criteria = "safe-to-deploy"
version = "0.1.2"

[[audits.isrg.audits.keccak]]
who = "Brandon Pitman <bran@bran.land>"
criteria = "safe-to-deploy"
delta = "0.1.2 -> 0.1.3"

[[audits.isrg.audits.keccak]]
who = "Brandon Pitman <bran@bran.land>"
criteria = "safe-to-deploy"
delta = "0.1.3 -> 0.1.4"

[[audits.isrg.audits.num-bigint]]
who = "David Cook <dcook@divviup.org>"
criteria = "safe-to-deploy"
delta = "0.4.3 -> 0.4.4"

[[audits.isrg.audits.num-integer]]
who = "David Cook <dcook@divviup.org>"
criteria = "safe-to-deploy"
delta = "0.1.45 -> 0.1.46"

[[audits.isrg.audits.num-iter]]
who = "David Cook <dcook@divviup.org>"
criteria = "safe-to-deploy"
delta = "0.1.43 -> 0.1.44"

[[audits.isrg.audits.num-iter]]
who = "David Cook <dcook@divviup.org>"
criteria = "safe-to-deploy"
delta = "0.1.44 -> 0.1.45"

[[audits.isrg.audits.num-traits]]
who = "David Cook <dcook@divviup.org>"
criteria = "safe-to-deploy"
delta = "0.2.15 -> 0.2.16"

[[audits.isrg.audits.num-traits]]
who = "Ameer Ghani <inahga@divviup.org>"
criteria = "safe-to-deploy"
delta = "0.2.16 -> 0.2.17"

[[audits.isrg.audits.num-traits]]
who = "David Cook <dcook@divviup.org>"
criteria = "safe-to-deploy"
delta = "0.2.17 -> 0.2.18"

[[audits.isrg.audits.num-traits]]
who = "David Cook <dcook@divviup.org>"
criteria = "safe-to-deploy"
delta = "0.2.18 -> 0.2.19"

[[audits.isrg.audits.once_cell]]
who = "Brandon Pitman <bran@bran.land>"
criteria = "safe-to-deploy"
delta = "1.18.0 -> 1.19.0"

[[audits.isrg.audits.opaque-debug]]
who = "David Cook <dcook@divviup.org>"
criteria = "safe-to-deploy"
version = "0.3.0"

[[audits.isrg.audits.rand_chacha]]
who = "David Cook <dcook@divviup.org>"
criteria = "safe-to-deploy"
version = "0.3.1"

[[audits.isrg.audits.rand_core]]
who = "David Cook <dcook@divviup.org>"
criteria = "safe-to-deploy"
version = "0.6.3"

[[audits.isrg.audits.rayon]]
who = "Brandon Pitman <bran@bran.land>"
criteria = "safe-to-deploy"
delta = "1.6.1 -> 1.7.0"

[[audits.isrg.audits.rayon]]
who = "David Cook <dcook@divviup.org>"
criteria = "safe-to-deploy"
delta = "1.7.0 -> 1.8.0"

[[audits.isrg.audits.rayon]]
who = "Ameer Ghani <inahga@divviup.org>"
criteria = "safe-to-deploy"
delta = "1.8.0 -> 1.8.1"

[[audits.isrg.audits.rayon]]
who = "Brandon Pitman <bran@bran.land>"
criteria = "safe-to-deploy"
delta = "1.8.1 -> 1.9.0"

[[audits.isrg.audits.rayon]]
who = "Brandon Pitman <bran@bran.land>"
criteria = "safe-to-deploy"
delta = "1.9.0 -> 1.10.0"

[[audits.isrg.audits.rayon-core]]
who = "Ameer Ghani <inahga@divviup.org>"
criteria = "safe-to-deploy"
version = "1.12.1"

[[audits.isrg.audits.sha3]]
who = "David Cook <dcook@divviup.org>"
criteria = "safe-to-deploy"
version = "0.10.6"

[[audits.isrg.audits.sha3]]
who = "Brandon Pitman <bran@bran.land>"
criteria = "safe-to-deploy"
delta = "0.10.6 -> 0.10.7"

[[audits.isrg.audits.sha3]]
who = "Brandon Pitman <bran@bran.land>"
criteria = "safe-to-deploy"
delta = "0.10.7 -> 0.10.8"

[[audits.isrg.audits.subtle]]
who = "David Cook <dcook@divviup.org>"
criteria = "safe-to-deploy"
delta = "2.5.0 -> 2.6.1"

[[audits.isrg.audits.thiserror]]
who = "Brandon Pitman <bran@bran.land>"
criteria = "safe-to-deploy"
delta = "1.0.40 -> 1.0.43"

[[audits.isrg.audits.thiserror-impl]]
who = "Brandon Pitman <bran@bran.land>"
criteria = "safe-to-deploy"
delta = "1.0.40 -> 1.0.43"

[[audits.isrg.audits.universal-hash]]
who = "David Cook <dcook@divviup.org>"
criteria = "safe-to-deploy"
version = "0.4.1"

[[audits.isrg.audits.universal-hash]]
who = "David Cook <dcook@divviup.org>"
criteria = "safe-to-deploy"
delta = "0.5.0 -> 0.5.1"

[[audits.isrg.audits.untrusted]]
who = "David Cook <dcook@divviup.org>"
criteria = "safe-to-deploy"
version = "0.7.1"

[[audits.isrg.audits.wasm-bindgen-shared]]
who = "David Cook <dcook@divviup.org>"
criteria = "safe-to-deploy"
version = "0.2.83"

[[audits.mozilla.wildcard-audits.core-foundation-sys]]
who = "Bobby Holley <bobbyholley@gmail.com>"
criteria = "safe-to-deploy"
user-id = 5946 # Jeff Muizelaar (jrmuizel)
start = "2020-10-14"
end = "2023-05-04"
renew = false
notes = "I've reviewed every source contribution that was neither authored nor reviewed by Mozilla."
aggregated-from = "https://hg.mozilla.org/mozilla-central/raw-file/tip/supply-chain/audits.toml"

[[audits.mozilla.wildcard-audits.unicode-normalization]]
who = "Manish Goregaokar <manishsmail@gmail.com>"
criteria = "safe-to-deploy"
user-id = 1139 # Manish Goregaokar (Manishearth)
start = "2019-11-06"
end = "2024-05-03"
notes = "All code written or reviewed by Manish"
aggregated-from = "https://hg.mozilla.org/mozilla-central/raw-file/tip/supply-chain/audits.toml"

[[audits.mozilla.audits.ahash]]
who = "Erich Gubler <erichdongubler@gmail.com>"
criteria = "safe-to-deploy"
delta = "0.8.7 -> 0.8.11"
aggregated-from = "https://hg.mozilla.org/mozilla-central/raw-file/tip/supply-chain/audits.toml"

[[audits.mozilla.audits.android_system_properties]]
who = "Nicolas Silva <nical@fastmail.com>"
criteria = "safe-to-deploy"
version = "0.1.2"
notes = "I wrote this crate, reviewed by jimb. It is mostly a Rust port of some C++ code we already ship."
aggregated-from = "https://hg.mozilla.org/mozilla-central/raw-file/tip/supply-chain/audits.toml"

[[audits.mozilla.audits.android_system_properties]]
who = "Mike Hommey <mh+mozilla@glandium.org>"
criteria = "safe-to-deploy"
delta = "0.1.2 -> 0.1.4"
aggregated-from = "https://hg.mozilla.org/mozilla-central/raw-file/tip/supply-chain/audits.toml"

[[audits.mozilla.audits.android_system_properties]]
who = "Mike Hommey <mh+mozilla@glandium.org>"
criteria = "safe-to-deploy"
delta = "0.1.4 -> 0.1.5"
aggregated-from = "https://hg.mozilla.org/mozilla-central/raw-file/tip/supply-chain/audits.toml"

[[audits.mozilla.audits.anyhow]]
who = "Mike Hommey <mh+mozilla@glandium.org>"
criteria = "safe-to-deploy"
delta = "1.0.57 -> 1.0.61"
aggregated-from = "https://hg.mozilla.org/mozilla-central/raw-file/tip/supply-chain/audits.toml"

[[audits.mozilla.audits.anyhow]]
who = "Bobby Holley <bobbyholley@gmail.com>"
criteria = "safe-to-deploy"
delta = "1.0.58 -> 1.0.57"
notes = "No functional differences, just CI config and docs."
aggregated-from = "https://hg.mozilla.org/mozilla-central/raw-file/tip/supply-chain/audits.toml"

[[audits.mozilla.audits.anyhow]]
who = "Mike Hommey <mh+mozilla@glandium.org>"
criteria = "safe-to-deploy"
delta = "1.0.61 -> 1.0.62"
aggregated-from = "https://hg.mozilla.org/mozilla-central/raw-file/tip/supply-chain/audits.toml"

[[audits.mozilla.audits.anyhow]]
who = "Mike Hommey <mh+mozilla@glandium.org>"
criteria = "safe-to-deploy"
delta = "1.0.62 -> 1.0.68"
aggregated-from = "https://hg.mozilla.org/mozilla-central/raw-file/tip/supply-chain/audits.toml"

[[audits.mozilla.audits.anyhow]]
who = "Mike Hommey <mh+mozilla@glandium.org>"
criteria = "safe-to-deploy"
delta = "1.0.68 -> 1.0.69"
aggregated-from = "https://hg.mozilla.org/mozilla-central/raw-file/tip/supply-chain/audits.toml"

[[audits.mozilla.audits.bit-set]]
who = "Aria Beingessner <a.beingessner@gmail.com>"
criteria = "safe-to-deploy"
version = "0.5.2"
notes = "Another crate I own via contain-rs that is ancient and maintenance mode, no known issues."
aggregated-from = "https://hg.mozilla.org/mozilla-central/raw-file/tip/supply-chain/audits.toml"

[[audits.mozilla.audits.bit-set]]
who = "Mike Hommey <mh+mozilla@glandium.org>"
criteria = "safe-to-deploy"
delta = "0.5.2 -> 0.5.3"
aggregated-from = "https://hg.mozilla.org/mozilla-central/raw-file/tip/supply-chain/audits.toml"

[[audits.mozilla.audits.bit-vec]]
who = "Aria Beingessner <a.beingessner@gmail.com>"
criteria = "safe-to-deploy"
version = "0.6.3"
notes = "Another crate I own via contain-rs that is ancient and in maintenance mode but otherwise perfectly fine."
aggregated-from = "https://hg.mozilla.org/mozilla-central/raw-file/tip/supply-chain/audits.toml"

[[audits.mozilla.audits.block-buffer]]
who = "Mike Hommey <mh+mozilla@glandium.org>"
criteria = "safe-to-deploy"
delta = "0.10.2 -> 0.10.3"
aggregated-from = "https://hg.mozilla.org/mozilla-central/raw-file/tip/supply-chain/audits.toml"

[[audits.mozilla.audits.cc]]
who = "Mike Hommey <mh+mozilla@glandium.org>"
criteria = "safe-to-deploy"
delta = "1.0.73 -> 1.0.78"
aggregated-from = "https://hg.mozilla.org/mozilla-central/raw-file/tip/supply-chain/audits.toml"

[[audits.mozilla.audits.cc]]
who = "Jan-Erik Rediger <jrediger@mozilla.com>"
criteria = "safe-to-deploy"
delta = "1.0.78 -> 1.0.83"
aggregated-from = "https://raw.githubusercontent.com/mozilla/glean/main/supply-chain/audits.toml"

[[audits.mozilla.audits.crossbeam-channel]]
who = "Jan-Erik Rediger <jrediger@mozilla.com>"
criteria = "safe-to-deploy"
delta = "0.5.8 -> 0.5.11"
aggregated-from = "https://raw.githubusercontent.com/mozilla/glean/main/supply-chain/audits.toml"

[[audits.mozilla.audits.crossbeam-channel]]
who = "Jan-Erik Rediger <jrediger@mozilla.com>"
criteria = "safe-to-deploy"
delta = "0.5.11 -> 0.5.12"
notes = "Minimal change fixing a memory leak."
aggregated-from = "https://raw.githubusercontent.com/mozilla/glean/main/supply-chain/audits.toml"

[[audits.mozilla.audits.crossbeam-queue]]
who = "Matthew Gregan <kinetik@flim.org>"
criteria = "safe-to-deploy"
version = "0.3.8"
aggregated-from = "https://hg.mozilla.org/mozilla-central/raw-file/tip/supply-chain/audits.toml"

[[audits.mozilla.audits.crossbeam-utils]]
who = "Alex Franchuk <afranchuk@mozilla.com>"
criteria = "safe-to-deploy"
delta = "0.8.19 -> 0.8.20"
notes = "Minor changes."
aggregated-from = "https://hg.mozilla.org/mozilla-central/raw-file/tip/supply-chain/audits.toml"

[[audits.mozilla.audits.crypto-common]]
who = "Mike Hommey <mh+mozilla@glandium.org>"
criteria = "safe-to-deploy"
delta = "0.1.3 -> 0.1.6"
aggregated-from = "https://hg.mozilla.org/mozilla-central/raw-file/tip/supply-chain/audits.toml"

[[audits.mozilla.audits.debugid]]
who = "Gabriele Svelto <gsvelto@mozilla.com>"
criteria = "safe-to-deploy"
version = "0.8.0"
notes = "This crates was written by Sentry and I've fully audited it as Firefox crash reporting machinery relies on it."
aggregated-from = "https://hg.mozilla.org/mozilla-central/raw-file/tip/supply-chain/audits.toml"

[[audits.mozilla.audits.deranged]]
who = "Alex Franchuk <afranchuk@mozilla.com>"
criteria = "safe-to-deploy"
version = "0.3.11"
notes = """
This crate contains a decent bit of `unsafe` code, however all internal
unsafety is verified with copious assertions (many are compile-time), and
otherwise the unsafety is documented and left to the caller to verify.
"""
aggregated-from = "https://hg.mozilla.org/mozilla-central/raw-file/tip/supply-chain/audits.toml"

[[audits.mozilla.audits.digest]]
who = "Mike Hommey <mh+mozilla@glandium.org>"
criteria = "safe-to-deploy"
delta = "0.10.3 -> 0.10.6"
aggregated-from = "https://hg.mozilla.org/mozilla-central/raw-file/tip/supply-chain/audits.toml"

[[audits.mozilla.audits.displaydoc]]
who = "Makoto Kato <m_kato@ga2.so-net.ne.jp>"
criteria = "safe-to-deploy"
version = "0.2.3"
notes = """
This crate is convenient macros to implement core::fmt::Display trait.
Although `unsafe` is used for test code to call `libc::abort()`, it has no `unsafe` code in this crate. And there is no file access.
It meets the criteria for safe-to-deploy.
"""
aggregated-from = "https://hg.mozilla.org/mozilla-central/raw-file/tip/supply-chain/audits.toml"

[[audits.mozilla.audits.displaydoc]]
who = "Mike Hommey <mh+mozilla@glandium.org>"
criteria = "safe-to-deploy"
delta = "0.2.3 -> 0.2.4"
aggregated-from = "https://hg.mozilla.org/mozilla-central/raw-file/tip/supply-chain/audits.toml"

[[audits.mozilla.audits.document-features]]
who = "Erich Gubler <erichdongubler@gmail.com>"
criteria = "safe-to-deploy"
version = "0.2.8"
aggregated-from = "https://hg.mozilla.org/mozilla-central/raw-file/tip/supply-chain/audits.toml"

[[audits.mozilla.audits.either]]
who = "Mike Hommey <mh+mozilla@glandium.org>"
criteria = "safe-to-deploy"
delta = "1.6.1 -> 1.7.0"
aggregated-from = "https://hg.mozilla.org/mozilla-central/raw-file/tip/supply-chain/audits.toml"

[[audits.mozilla.audits.either]]
who = "Mike Hommey <mh+mozilla@glandium.org>"
criteria = "safe-to-deploy"
delta = "1.7.0 -> 1.8.0"
aggregated-from = "https://hg.mozilla.org/mozilla-central/raw-file/tip/supply-chain/audits.toml"

[[audits.mozilla.audits.either]]
who = "Mike Hommey <mh+mozilla@glandium.org>"
criteria = "safe-to-deploy"
delta = "1.8.0 -> 1.8.1"
aggregated-from = "https://hg.mozilla.org/mozilla-central/raw-file/tip/supply-chain/audits.toml"

[[audits.mozilla.audits.errno]]
who = "Mike Hommey <mh+mozilla@glandium.org>"
criteria = "safe-to-deploy"
delta = "0.3.1 -> 0.3.3"
aggregated-from = "https://hg.mozilla.org/mozilla-central/raw-file/tip/supply-chain/audits.toml"

[[audits.mozilla.audits.fastrand]]
who = "Mike Hommey <mh+mozilla@glandium.org>"
criteria = "safe-to-deploy"
delta = "1.9.0 -> 2.0.0"
aggregated-from = "https://hg.mozilla.org/mozilla-central/raw-file/tip/supply-chain/audits.toml"

[[audits.mozilla.audits.fnv]]
who = "Bobby Holley <bobbyholley@gmail.com>"
criteria = "safe-to-deploy"
version = "1.0.7"
notes = "Simple hasher implementation with no unsafe code."
aggregated-from = "https://hg.mozilla.org/mozilla-central/raw-file/tip/supply-chain/audits.toml"

[[audits.mozilla.audits.futures-channel]]
who = "Mike Hommey <mh+mozilla@glandium.org>"
criteria = "safe-to-deploy"
delta = "0.3.27 -> 0.3.28"
aggregated-from = "https://hg.mozilla.org/mozilla-central/raw-file/tip/supply-chain/audits.toml"

[[audits.mozilla.audits.futures-core]]
who = "Mike Hommey <mh+mozilla@glandium.org>"
criteria = "safe-to-deploy"
delta = "0.3.27 -> 0.3.28"
aggregated-from = "https://hg.mozilla.org/mozilla-central/raw-file/tip/supply-chain/audits.toml"

[[audits.mozilla.audits.futures-executor]]
who = "Mike Hommey <mh+mozilla@glandium.org>"
criteria = "safe-to-deploy"
delta = "0.3.27 -> 0.3.28"
aggregated-from = "https://hg.mozilla.org/mozilla-central/raw-file/tip/supply-chain/audits.toml"

[[audits.mozilla.audits.futures-io]]
who = "Mike Hommey <mh+mozilla@glandium.org>"
criteria = "safe-to-deploy"
delta = "0.3.27 -> 0.3.28"
aggregated-from = "https://hg.mozilla.org/mozilla-central/raw-file/tip/supply-chain/audits.toml"

[[audits.mozilla.audits.futures-macro]]
who = "Mike Hommey <mh+mozilla@glandium.org>"
criteria = "safe-to-deploy"
delta = "0.3.21 -> 0.3.23"
aggregated-from = "https://hg.mozilla.org/mozilla-central/raw-file/tip/supply-chain/audits.toml"

[[audits.mozilla.audits.futures-macro]]
who = "Mike Hommey <mh+mozilla@glandium.org>"
criteria = "safe-to-deploy"
delta = "0.3.23 -> 0.3.25"
aggregated-from = "https://hg.mozilla.org/mozilla-central/raw-file/tip/supply-chain/audits.toml"

[[audits.mozilla.audits.futures-macro]]
who = "Mike Hommey <mh+mozilla@glandium.org>"
criteria = "safe-to-deploy"
delta = "0.3.25 -> 0.3.26"
aggregated-from = "https://hg.mozilla.org/mozilla-central/raw-file/tip/supply-chain/audits.toml"

[[audits.mozilla.audits.futures-macro]]
who = "Mike Hommey <mh+mozilla@glandium.org>"
criteria = "safe-to-deploy"
delta = "0.3.26 -> 0.3.28"
aggregated-from = "https://hg.mozilla.org/mozilla-central/raw-file/tip/supply-chain/audits.toml"

[[audits.mozilla.audits.futures-util]]
who = "Mike Hommey <mh+mozilla@glandium.org>"
criteria = "safe-to-deploy"
delta = "0.3.21 -> 0.3.23"
aggregated-from = "https://hg.mozilla.org/mozilla-central/raw-file/tip/supply-chain/audits.toml"

[[audits.mozilla.audits.futures-util]]
who = "Mike Hommey <mh+mozilla@glandium.org>"
criteria = "safe-to-deploy"
delta = "0.3.23 -> 0.3.25"
aggregated-from = "https://hg.mozilla.org/mozilla-central/raw-file/tip/supply-chain/audits.toml"

[[audits.mozilla.audits.futures-util]]
who = "Mike Hommey <mh+mozilla@glandium.org>"
criteria = "safe-to-deploy"
delta = "0.3.25 -> 0.3.26"
aggregated-from = "https://hg.mozilla.org/mozilla-central/raw-file/tip/supply-chain/audits.toml"

[[audits.mozilla.audits.futures-util]]
who = "Mike Hommey <mh+mozilla@glandium.org>"
criteria = "safe-to-deploy"
delta = "0.3.26 -> 0.3.28"
aggregated-from = "https://hg.mozilla.org/mozilla-central/raw-file/tip/supply-chain/audits.toml"

[[audits.mozilla.audits.half]]
who = "John M. Schanck <jschanck@mozilla.com>"
criteria = "safe-to-deploy"
version = "1.8.2"
notes = """
This crate contains unsafe code for bitwise casts to/from binary16 floating-point
format. I've reviewed these and found no issues. There are no uses of ambient
capabilities.
"""
aggregated-from = "https://hg.mozilla.org/mozilla-central/raw-file/tip/supply-chain/audits.toml"

[[audits.mozilla.audits.hashbrown]]
who = "Mike Hommey <mh+mozilla@glandium.org>"
criteria = "safe-to-deploy"
version = "0.12.3"
notes = "This version is used in rust's libstd, so effectively we're already trusting it"
aggregated-from = "https://hg.mozilla.org/mozilla-central/raw-file/tip/supply-chain/audits.toml"

[[audits.mozilla.audits.hex]]
who = "Simon Friedberger <simon@mozilla.com>"
criteria = "safe-to-deploy"
version = "0.4.3"
aggregated-from = "https://hg.mozilla.org/mozilla-central/raw-file/tip/supply-chain/audits.toml"

[[audits.mozilla.audits.litrs]]
who = "Erich Gubler <erichdongubler@gmail.com>"
criteria = "safe-to-deploy"
version = "0.4.1"
aggregated-from = "https://hg.mozilla.org/mozilla-central/raw-file/tip/supply-chain/audits.toml"

[[audits.mozilla.audits.log]]
who = "Mike Hommey <mh+mozilla@glandium.org>"
criteria = "safe-to-deploy"
version = "0.4.17"
aggregated-from = "https://hg.mozilla.org/mozilla-central/raw-file/tip/supply-chain/audits.toml"

[[audits.mozilla.audits.log]]
who = "Jan-Erik Rediger <jrediger@mozilla.com>"
criteria = "safe-to-deploy"
delta = "0.4.17 -> 0.4.18"
notes = "One dependency removed, others updated (which we don't rely on), some APIs (which we don't use) changed."
aggregated-from = "https://raw.githubusercontent.com/mozilla/glean/main/supply-chain/audits.toml"

[[audits.mozilla.audits.log]]
who = "Kagami Sascha Rosylight <krosylight@mozilla.com>"
criteria = "safe-to-deploy"
delta = "0.4.18 -> 0.4.20"
notes = "Only cfg attribute and internal macro changes and module refactorings"
aggregated-from = "https://raw.githubusercontent.com/mozilla/glean/main/supply-chain/audits.toml"

[[audits.mozilla.audits.memmap2]]
who = "Mike Hommey <mh+mozilla@glandium.org>"
criteria = "safe-to-deploy"
delta = "0.5.4 -> 0.5.7"
aggregated-from = "https://hg.mozilla.org/mozilla-central/raw-file/tip/supply-chain/audits.toml"

[[audits.mozilla.audits.memmap2]]
who = "Mike Hommey <mh+mozilla@glandium.org>"
criteria = "safe-to-deploy"
delta = "0.5.7 -> 0.5.8"
aggregated-from = "https://hg.mozilla.org/mozilla-central/raw-file/tip/supply-chain/audits.toml"

[[audits.mozilla.audits.memmap2]]
who = "Mike Hommey <mh+mozilla@glandium.org>"
criteria = "safe-to-deploy"
delta = "0.5.8 -> 0.5.9"
aggregated-from = "https://hg.mozilla.org/mozilla-central/raw-file/tip/supply-chain/audits.toml"

[[audits.mozilla.audits.memmap2]]
who = "Gabriele Svelto <gsvelto@mozilla.com>"
criteria = "safe-to-deploy"
delta = "0.5.9 -> 0.8.0"
aggregated-from = "https://hg.mozilla.org/mozilla-central/raw-file/tip/supply-chain/audits.toml"

[[audits.mozilla.audits.memmap2]]
who = "Mike Hommey <mh+mozilla@glandium.org>"
criteria = "safe-to-deploy"
delta = "0.8.0 -> 0.9.3"
aggregated-from = "https://hg.mozilla.org/mozilla-central/raw-file/tip/supply-chain/audits.toml"

[[audits.mozilla.audits.num-bigint]]
who = "Josh Stone <jistone@redhat.com>"
criteria = "safe-to-deploy"
version = "0.4.3"
notes = "All code written or reviewed by Josh Stone."
aggregated-from = "https://hg.mozilla.org/mozilla-central/raw-file/tip/supply-chain/audits.toml"

[[audits.mozilla.audits.num-conv]]
who = "Alex Franchuk <afranchuk@mozilla.com>"
criteria = "safe-to-deploy"
version = "0.1.0"
notes = """
Very straightforward, simple crate. No dependencies, unsafe, extern,
side-effectful std functions, etc.
"""
aggregated-from = "https://hg.mozilla.org/mozilla-central/raw-file/tip/supply-chain/audits.toml"

[[audits.mozilla.audits.num-integer]]
who = "Josh Stone <jistone@redhat.com>"
criteria = "safe-to-deploy"
version = "0.1.45"
notes = "All code written or reviewed by Josh Stone."
aggregated-from = "https://hg.mozilla.org/mozilla-central/raw-file/tip/supply-chain/audits.toml"

[[audits.mozilla.audits.num-traits]]
who = "Josh Stone <jistone@redhat.com>"
criteria = "safe-to-deploy"
version = "0.2.15"
notes = "All code written or reviewed by Josh Stone."
aggregated-from = "https://hg.mozilla.org/mozilla-central/raw-file/tip/supply-chain/audits.toml"

[[audits.mozilla.audits.percent-encoding]]
who = "Valentin Gosu <valentin.gosu@gmail.com>"
criteria = "safe-to-deploy"
delta = "2.2.0 -> 2.3.0"
aggregated-from = "https://hg.mozilla.org/mozilla-central/raw-file/tip/supply-chain/audits.toml"

[[audits.mozilla.audits.percent-encoding]]
who = "Valentin Gosu <valentin.gosu@gmail.com>"
criteria = "safe-to-deploy"
delta = "2.3.0 -> 2.3.1"
aggregated-from = "https://hg.mozilla.org/mozilla-central/raw-file/tip/supply-chain/audits.toml"

[[audits.mozilla.audits.phf_macros]]
who = "Mike Hommey <mh+mozilla@glandium.org>"
criteria = "safe-to-deploy"
delta = "0.10.0 -> 0.11.2"
aggregated-from = "https://hg.mozilla.org/mozilla-central/raw-file/tip/supply-chain/audits.toml"

[[audits.mozilla.audits.pkg-config]]
who = "Mike Hommey <mh+mozilla@glandium.org>"
criteria = "safe-to-deploy"
delta = "0.3.25 -> 0.3.26"
aggregated-from = "https://hg.mozilla.org/mozilla-central/raw-file/tip/supply-chain/audits.toml"

[[audits.mozilla.audits.powerfmt]]
who = "Alex Franchuk <afranchuk@mozilla.com>"
criteria = "safe-to-deploy"
version = "0.2.0"
notes = """
A tiny bit of unsafe code to implement functionality that isn't in stable rust
yet, but it's all valid. Otherwise it's a pretty simple crate.
"""
aggregated-from = "https://hg.mozilla.org/mozilla-central/raw-file/tip/supply-chain/audits.toml"

[[audits.mozilla.audits.rand_core]]
who = "Mike Hommey <mh+mozilla@glandium.org>"
criteria = "safe-to-deploy"
delta = "0.6.3 -> 0.6.4"
aggregated-from = "https://hg.mozilla.org/mozilla-central/raw-file/tip/supply-chain/audits.toml"

[[audits.mozilla.audits.rayon]]
who = "Josh Stone <jistone@redhat.com>"
criteria = "safe-to-deploy"
version = "1.5.3"
notes = "All code written or reviewed by Josh Stone or Niko Matsakis."
aggregated-from = "https://hg.mozilla.org/mozilla-central/raw-file/tip/supply-chain/audits.toml"

[[audits.mozilla.audits.rayon]]
who = "Mike Hommey <mh+mozilla@glandium.org>"
criteria = "safe-to-deploy"
delta = "1.5.3 -> 1.6.1"
aggregated-from = "https://hg.mozilla.org/mozilla-central/raw-file/tip/supply-chain/audits.toml"

[[audits.mozilla.audits.regex-syntax]]
who = "Mike Hommey <mh+mozilla@glandium.org>"
criteria = "safe-to-deploy"
delta = "0.6.26 -> 0.6.27"
aggregated-from = "https://hg.mozilla.org/mozilla-central/raw-file/tip/supply-chain/audits.toml"

[[audits.mozilla.audits.regex-syntax]]
who = "Mike Hommey <mh+mozilla@glandium.org>"
criteria = "safe-to-deploy"
delta = "0.6.27 -> 0.6.28"
aggregated-from = "https://hg.mozilla.org/mozilla-central/raw-file/tip/supply-chain/audits.toml"

[[audits.mozilla.audits.subtle]]
who = "Simon Friedberger <simon@mozilla.com>"
criteria = "safe-to-deploy"
version = "2.5.0"
notes = "The goal is to provide some constant-time correctness for cryptographic implementations. The approach is reasonable, it is known to be insufficient but this is pointed out in the documentation."
aggregated-from = "https://hg.mozilla.org/mozilla-central/raw-file/tip/supply-chain/audits.toml"

[[audits.mozilla.audits.syn]]
who = "Mike Hommey <mh+mozilla@glandium.org>"
criteria = "safe-to-deploy"
delta = "1.0.96 -> 1.0.99"
aggregated-from = "https://hg.mozilla.org/mozilla-central/raw-file/tip/supply-chain/audits.toml"

[[audits.mozilla.audits.syn]]
who = "Mike Hommey <mh+mozilla@glandium.org>"
criteria = "safe-to-deploy"
delta = "1.0.99 -> 1.0.107"
aggregated-from = "https://hg.mozilla.org/mozilla-central/raw-file/tip/supply-chain/audits.toml"

[[audits.mozilla.audits.time]]
who = "Alex Franchuk <afranchuk@mozilla.com>"
criteria = "safe-to-deploy"
delta = "0.3.23 -> 0.3.36"
notes = """
There's a bit of new unsafe code that is self-imposed because they now assert
that ordinals are non-zero. All unsafe code was checked to ensure that the
invariants claimed were true.
"""
aggregated-from = "https://hg.mozilla.org/mozilla-central/raw-file/tip/supply-chain/audits.toml"

[[audits.mozilla.audits.time-core]]
who = "Kershaw Chang <kershaw@mozilla.com>"
criteria = "safe-to-deploy"
version = "0.1.0"
aggregated-from = "https://hg.mozilla.org/mozilla-central/raw-file/tip/supply-chain/audits.toml"

[[audits.mozilla.audits.time-core]]
who = "Kershaw Chang <kershaw@mozilla.com>"
criteria = "safe-to-deploy"
delta = "0.1.0 -> 0.1.1"
aggregated-from = "https://hg.mozilla.org/mozilla-central/raw-file/tip/supply-chain/audits.toml"

[[audits.mozilla.audits.time-core]]
who = "Alex Franchuk <afranchuk@mozilla.com>"
criteria = "safe-to-deploy"
delta = "0.1.1 -> 0.1.2"
aggregated-from = "https://hg.mozilla.org/mozilla-central/raw-file/tip/supply-chain/audits.toml"

[[audits.mozilla.audits.time-macros]]
who = "Kershaw Chang <kershaw@mozilla.com>"
criteria = "safe-to-deploy"
version = "0.2.6"
aggregated-from = "https://hg.mozilla.org/mozilla-central/raw-file/tip/supply-chain/audits.toml"

[[audits.mozilla.audits.time-macros]]
who = "Kershaw Chang <kershaw@mozilla.com>"
criteria = "safe-to-deploy"
delta = "0.2.6 -> 0.2.10"
aggregated-from = "https://hg.mozilla.org/mozilla-central/raw-file/tip/supply-chain/audits.toml"

[[audits.mozilla.audits.time-macros]]
who = "Alex Franchuk <afranchuk@mozilla.com>"
criteria = "safe-to-deploy"
delta = "0.2.10 -> 0.2.18"
aggregated-from = "https://hg.mozilla.org/mozilla-central/raw-file/tip/supply-chain/audits.toml"

[[audits.mozilla.audits.tinystr]]
who = "Makoto Kato <m_kato@ga2.so-net.ne.jp>"
criteria = "safe-to-deploy"
version = "0.7.0"
notes = "One of original auther was Zibi Braniecki who worked at Mozilla and maintained by ICU4X developers (Google and Mozilla). I've vetted the one instance of unsafe code."
aggregated-from = "https://hg.mozilla.org/mozilla-central/raw-file/tip/supply-chain/audits.toml"

[[audits.mozilla.audits.tinystr]]
who = "Mike Hommey <mh+mozilla@glandium.org>"
criteria = "safe-to-deploy"
delta = "0.7.0 -> 0.7.1"
aggregated-from = "https://hg.mozilla.org/mozilla-central/raw-file/tip/supply-chain/audits.toml"

[[audits.mozilla.audits.tinystr]]
who = "Makoto Kato <m_kato@ga2.so-net.ne.jp>"
criteria = "safe-to-deploy"
delta = "0.7.1 -> 0.7.4"
aggregated-from = "https://hg.mozilla.org/mozilla-central/raw-file/tip/supply-chain/audits.toml"

[[audits.mozilla.audits.tinystr]]
who = "Makoto Kato <m_kato@ga2.so-net.ne.jp>"
criteria = "safe-to-deploy"
delta = "0.7.4 -> 0.7.6"
aggregated-from = "https://hg.mozilla.org/mozilla-central/raw-file/tip/supply-chain/audits.toml"

[[audits.mozilla.audits.toml]]
who = "Bobby Holley <bobbyholley@gmail.com>"
criteria = "safe-to-deploy"
delta = "0.5.7 -> 0.5.9"
aggregated-from = "https://hg.mozilla.org/mozilla-central/raw-file/tip/supply-chain/audits.toml"

[[audits.mozilla.audits.toml]]
who = "Mike Hommey <mh+mozilla@glandium.org>"
criteria = "safe-to-deploy"
delta = "0.5.9 -> 0.5.10"
aggregated-from = "https://hg.mozilla.org/mozilla-central/raw-file/tip/supply-chain/audits.toml"

[[audits.mozilla.audits.toml]]
who = "Mike Hommey <mh+mozilla@glandium.org>"
criteria = "safe-to-deploy"
delta = "0.5.10 -> 0.5.11"
aggregated-from = "https://hg.mozilla.org/mozilla-central/raw-file/tip/supply-chain/audits.toml"

[[audits.mozilla.audits.zerocopy]]
who = "Alex Franchuk <afranchuk@mozilla.com>"
criteria = "safe-to-deploy"
version = "0.7.32"
notes = """
This crate is `no_std` so doesn't use any side-effectful std functions. It
contains quite a lot of `unsafe` code, however. I verified portions of this. It
also has a large, thorough test suite. The project claims to run tests with
Miri to have stronger soundness checks, and also claims to use formal
verification tools to prove correctness.
"""
aggregated-from = "https://hg.mozilla.org/mozilla-central/raw-file/tip/supply-chain/audits.toml"

[[audits.mozilla.audits.zerocopy-derive]]
who = "Alex Franchuk <afranchuk@mozilla.com>"
criteria = "safe-to-deploy"
version = "0.7.32"
notes = "Clean, safe macros for zerocopy."
aggregated-from = "https://hg.mozilla.org/mozilla-central/raw-file/tip/supply-chain/audits.toml"

[[audits.zcash.audits.ahash]]
who = "Jack Grigg <jack@electriccoin.co>"
criteria = "safe-to-deploy"
delta = "0.8.6 -> 0.8.7"
notes = "Build-time `stdsimd` detection is replaced with a nightly-only feature flag."
aggregated-from = "https://raw.githubusercontent.com/zcash/zcash/master/qa/supply-chain/audits.toml"

[[audits.zcash.audits.aho-corasick]]
who = "Daira-Emma Hopwood <daira@jacaranda.org>"
criteria = "safe-to-deploy"
delta = "1.1.2 -> 1.1.3"
aggregated-from = "https://raw.githubusercontent.com/zcash/zcash/master/qa/supply-chain/audits.toml"

[[audits.zcash.audits.allocator-api2]]
who = "Daira-Emma Hopwood <daira@jacaranda.org>"
criteria = "safe-to-deploy"
delta = "0.2.16 -> 0.2.18"
aggregated-from = "https://raw.githubusercontent.com/zcash/zcash/master/qa/supply-chain/audits.toml"

[[audits.zcash.audits.anyhow]]
who = "Jack Grigg <jack@electriccoin.co>"
criteria = "safe-to-deploy"
delta = "1.0.71 -> 1.0.75"
notes = """
`unsafe` changes are migrating from `core::any::Demand` to `std::error::Request` when the
nightly features are available.
"""
aggregated-from = "https://raw.githubusercontent.com/zcash/zcash/master/qa/supply-chain/audits.toml"

[[audits.zcash.audits.anyhow]]
who = "Jack Grigg <jack@electriccoin.co>"
criteria = "safe-to-deploy"
delta = "1.0.75 -> 1.0.77"
notes = """
- Build script changes are to rerun cargo if the `RUSTC_BOOTSTRAP` env variable
  changes, and enable a few more `rustc` config flags.
- Some `unsafe fn`s were altered to add `unsafe` blocks, to make the safety
  contracts in the code clearer (instead of using the `unsafe fn`'s implicit
  `unsafe` block); no actual `unsafe` changes were made.
"""
aggregated-from = "https://raw.githubusercontent.com/zcash/zcash/master/qa/supply-chain/audits.toml"

[[audits.zcash.audits.anyhow]]
who = "Jack Grigg <jack@electriccoin.co>"
criteria = "safe-to-deploy"
delta = "1.0.77 -> 1.0.79"
notes = """
Build script changes are to refactor the existing probe into a separate file
(which removes a filesystem write), and adjust how it gets rerun in response to
changes in the build environment.
"""
aggregated-from = "https://raw.githubusercontent.com/zcash/zcash/master/qa/supply-chain/audits.toml"

[[audits.zcash.audits.anyhow]]
who = "Daira-Emma Hopwood <daira@jacaranda.org>"
criteria = "safe-to-deploy"
delta = "1.0.79 -> 1.0.82"
aggregated-from = "https://raw.githubusercontent.com/zcash/zcash/master/qa/supply-chain/audits.toml"

[[audits.zcash.audits.arrayref]]
who = "Sean Bowe <ewillbefull@gmail.com>"
criteria = "safe-to-deploy"
delta = "0.3.6 -> 0.3.7"
aggregated-from = "https://raw.githubusercontent.com/zcash/zcash/master/qa/supply-chain/audits.toml"

[[audits.zcash.audits.backtrace]]
who = "Daira-Emma Hopwood <daira@jacaranda.org>"
criteria = "safe-to-deploy"
delta = "0.3.69 -> 0.3.71"
notes = "This crate inherently requires a lot of `unsafe` code, but the changes look plausible."
aggregated-from = "https://raw.githubusercontent.com/zcash/zcash/master/qa/supply-chain/audits.toml"

[[audits.zcash.audits.base64]]
who = "Jack Grigg <jack@electriccoin.co>"
criteria = "safe-to-deploy"
delta = "0.21.3 -> 0.21.4"
aggregated-from = "https://raw.githubusercontent.com/zcash/zcash/master/qa/supply-chain/audits.toml"

[[audits.zcash.audits.base64]]
who = "Jack Grigg <jack@electriccoin.co>"
criteria = "safe-to-deploy"
delta = "0.21.4 -> 0.21.5"
aggregated-from = "https://raw.githubusercontent.com/zcash/zcash/master/qa/supply-chain/audits.toml"

[[audits.zcash.audits.base64]]
who = "Daira-Emma Hopwood <daira@jacaranda.org>"
criteria = "safe-to-deploy"
delta = "0.21.5 -> 0.21.7"
aggregated-from = "https://raw.githubusercontent.com/zcash/zcash/master/qa/supply-chain/audits.toml"

[[audits.zcash.audits.blake2b_simd]]
who = "Jack Grigg <jack@electriccoin.co>"
criteria = "safe-to-deploy"
delta = "1.0.1 -> 1.0.2"
notes = "Switches to `constant_time_eq 0.3.0`, which bumps its MSRV to 1.66."
aggregated-from = "https://raw.githubusercontent.com/zcash/zcash/master/qa/supply-chain/audits.toml"

[[audits.zcash.audits.blake2s_simd]]
who = "Jack Grigg <jack@electriccoin.co>"
criteria = "safe-to-deploy"
delta = "1.0.1 -> 1.0.2"
notes = "Switches to `constant_time_eq 0.3.0`, which bumps its MSRV to 1.66."
aggregated-from = "https://raw.githubusercontent.com/zcash/zcash/master/qa/supply-chain/audits.toml"

[[audits.zcash.audits.block-buffer]]
who = "Jack Grigg <jack@electriccoin.co>"
criteria = "safe-to-deploy"
delta = "0.10.3 -> 0.10.4"
notes = "Adds panics to prevent a block size of zero from causing unsoundness."
aggregated-from = "https://raw.githubusercontent.com/zcash/zcash/master/qa/supply-chain/audits.toml"

[[audits.zcash.audits.bs58]]
who = "Daira-Emma Hopwood <daira@jacaranda.org>"
criteria = "safe-to-deploy"
delta = "0.5.0 -> 0.5.1"
aggregated-from = "https://raw.githubusercontent.com/zcash/zcash/master/qa/supply-chain/audits.toml"

[[audits.zcash.audits.bytes]]
who = "Daira-Emma Hopwood <daira@jacaranda.org>"
criteria = "safe-to-deploy"
delta = "1.5.0 -> 1.6.0"
notes = """
There is significant use of `unsafe` code, but safety requirements are well documented
and appear correct as far as I can see.
"""
aggregated-from = "https://raw.githubusercontent.com/zcash/zcash/master/qa/supply-chain/audits.toml"

[[audits.zcash.audits.cc]]
who = "Daira-Emma Hopwood <daira@jacaranda.org>"
criteria = "safe-to-deploy"
delta = "1.0.83 -> 1.0.94"
notes = """
The optimization to use `buffer.set_len(buffer.capacity())` in `command_helpers::StderrForwarder::forward_available`
doesn't look panic-safe: if `stderr.read` panics and that panic is caught by a caller of `forward_available`, then
the inner buffer of `StderrForwarder` will contain uninitialized data. This looks difficult to trigger in practice,
but I have opened an issue <https://github.com/rust-lang/cc-rs/issues/1036>.

`parallel::async_executor` contains `unsafe` pinning code but it looks reasonable. Similarly for the `unsafe`
initialization code in `parallel::job_token::JobTokenServer` and file operations in `parallel::stderr`.

This crate executes commands, and my review is likely not sufficient to detect subtle backdoors.
I did not review the use of library handles in the `com` package on Windows.
"""
aggregated-from = "https://raw.githubusercontent.com/zcash/zcash/master/qa/supply-chain/audits.toml"

[[audits.zcash.audits.constant_time_eq]]
who = "Jack Grigg <jack@electriccoin.co>"
criteria = "safe-to-deploy"
delta = "0.2.4 -> 0.2.5"
notes = "No code changes."
aggregated-from = "https://raw.githubusercontent.com/zcash/zcash/master/qa/supply-chain/audits.toml"

[[audits.zcash.audits.constant_time_eq]]
who = "Jack Grigg <jack@electriccoin.co>"
criteria = "safe-to-deploy"
delta = "0.2.5 -> 0.2.6"
aggregated-from = "https://raw.githubusercontent.com/zcash/zcash/master/qa/supply-chain/audits.toml"

[[audits.zcash.audits.constant_time_eq]]
who = "Jack Grigg <jack@electriccoin.co>"
criteria = "safe-to-deploy"
delta = "0.2.6 -> 0.3.0"
notes = "Replaces some `unsafe` code by bumping MSRV to 1.66 (to access `core::hint::black_box`)."
aggregated-from = "https://raw.githubusercontent.com/zcash/zcash/master/qa/supply-chain/audits.toml"

[[audits.zcash.audits.cpufeatures]]
who = "Daira-Emma Hopwood <daira@jacaranda.org>"
criteria = "safe-to-deploy"
delta = "0.2.11 -> 0.2.12"
aggregated-from = "https://raw.githubusercontent.com/zcash/zcash/master/qa/supply-chain/audits.toml"

[[audits.zcash.audits.crossbeam-deque]]
who = "Jack Grigg <jack@electriccoin.co>"
criteria = "safe-to-deploy"
delta = "0.8.3 -> 0.8.4"
aggregated-from = "https://raw.githubusercontent.com/zcash/zcash/master/qa/supply-chain/audits.toml"

[[audits.zcash.audits.crossbeam-deque]]
who = "Daira-Emma Hopwood <daira@jacaranda.org>"
criteria = "safe-to-deploy"
delta = "0.8.4 -> 0.8.5"
notes = "Changes to `unsafe` code look okay."
aggregated-from = "https://raw.githubusercontent.com/zcash/zcash/master/qa/supply-chain/audits.toml"

[[audits.zcash.audits.crossbeam-epoch]]
who = "Jack Grigg <jack@electriccoin.co>"
criteria = "safe-to-deploy"
delta = "0.9.15 -> 0.9.16"
notes = "Moved an `unsafe` block while removing `scopeguard` dependency."
aggregated-from = "https://raw.githubusercontent.com/zcash/zcash/master/qa/supply-chain/audits.toml"

[[audits.zcash.audits.crossbeam-epoch]]
who = "Jack Grigg <jack@electriccoin.co>"
criteria = "safe-to-deploy"
delta = "0.9.16 -> 0.9.17"
notes = """
Changes to `unsafe` code are to replace manual pointer logic with equivalent
`unsafe` stdlib methods, now that MSRV is high enough to use them.
"""
aggregated-from = "https://raw.githubusercontent.com/zcash/zcash/master/qa/supply-chain/audits.toml"

[[audits.zcash.audits.crossbeam-epoch]]
who = "Daira-Emma Hopwood <daira@jacaranda.org>"
criteria = "safe-to-deploy"
delta = "0.9.17 -> 0.9.18"
aggregated-from = "https://raw.githubusercontent.com/zcash/zcash/master/qa/supply-chain/audits.toml"

[[audits.zcash.audits.curve25519-dalek]]
who = "Jack Grigg <jack@electriccoin.co>"
criteria = "safe-to-deploy"
delta = "4.1.0 -> 4.1.1"
aggregated-from = "https://raw.githubusercontent.com/zcash/zcash/master/qa/supply-chain/audits.toml"

[[audits.zcash.audits.curve25519-dalek]]
who = "Daira-Emma Hopwood <daira@jacaranda.org>"
criteria = "safe-to-deploy"
delta = "4.1.1 -> 4.1.2"
aggregated-from = "https://raw.githubusercontent.com/zcash/zcash/master/qa/supply-chain/audits.toml"

[[audits.zcash.audits.curve25519-dalek]]
who = "Jack Grigg <jack@electriccoin.co>"
criteria = "safe-to-deploy"
delta = "4.1.2 -> 4.1.3"
notes = """
- New unsafe is adding `core::ptr::read_volatile` calls for black box
  optimization barriers.
- `build.rs` changes are to use `CARGO_CFG_TARGET_POINTER_WIDTH` instead of
  `TARGET` and the `platforms` crate for deciding on the target pointer width.
"""
aggregated-from = "https://raw.githubusercontent.com/zcash/zcash/master/qa/supply-chain/audits.toml"

[[audits.zcash.audits.curve25519-dalek-derive]]
who = "Jack Grigg <jack@electriccoin.co>"
criteria = "safe-to-deploy"
delta = "0.1.0 -> 0.1.1"
aggregated-from = "https://raw.githubusercontent.com/zcash/zcash/master/qa/supply-chain/audits.toml"

[[audits.zcash.audits.der]]
who = "Daira-Emma Hopwood <daira@jacaranda.org>"
criteria = "safe-to-deploy"
delta = "0.7.8 -> 0.7.9"
notes = "The change to ignore RUSTSEC-2023-0071 is correct for this crate."
aggregated-from = "https://raw.githubusercontent.com/zcash/zcash/master/qa/supply-chain/audits.toml"

[[audits.zcash.audits.ed25519]]
who = "Jack Grigg <jack@electriccoin.co>"
criteria = "safe-to-deploy"
delta = "2.2.1 -> 2.2.2"
aggregated-from = "https://raw.githubusercontent.com/zcash/zcash/master/qa/supply-chain/audits.toml"

[[audits.zcash.audits.ed25519]]
who = "Jack Grigg <jack@electriccoin.co>"
criteria = "safe-to-deploy"
delta = "2.2.2 -> 2.2.3"
aggregated-from = "https://raw.githubusercontent.com/zcash/zcash/master/qa/supply-chain/audits.toml"

[[audits.zcash.audits.ed25519-zebra]]
who = "Jack Grigg <jack@z.cash>"
criteria = "safe-to-deploy"
delta = "3.0.0 -> 3.1.0"
aggregated-from = "https://raw.githubusercontent.com/zcash/zcash/master/qa/supply-chain/audits.toml"

[[audits.zcash.audits.ed25519-zebra]]
who = "Daira Emma Hopwood <daira@jacaranda.org>"
criteria = "safe-to-deploy"
delta = "3.1.0 -> 4.0.0"
notes = """
Changes are mainly in the pem and pkcs8 features and in Java or Scala code. These do not introduce unsafe code,
but I cannot vouch for their cryptographic correctness or conformance to PEM or PKCS8 standards. I reviewed the
remaining changes from 3.1.0 to 4.0.0 fully.
"""
aggregated-from = "https://raw.githubusercontent.com/zcash/zcash/master/qa/supply-chain/audits.toml"

[[audits.zcash.audits.ed25519-zebra]]
who = "Jack Grigg <jack@electriccoin.co>"
criteria = "safe-to-deploy"
delta = "4.0.0 -> 4.0.3"
notes = """
`SigningKey::from([u8; 32])` parsing now uses `Scalar::from_bytes_mod_order` instead of
`Scalar::from_bits`. This means that the clamped scalar bits are now reduced before they
are used, which removes the implicit mul-by-cofactor during scalar multiplication (as the
last 3 bits of the scalar are no longer guaranteed to be zero). However, this happens to
be fine in the context of this crate:

- `SigningKey` does not expose its inner `Scalar` directly, so we only need to consider
  how it is used within the crate.
- For multiplication within a prime-order (sub)group, we get the same result whether we
  reduce before or not. This means that the field-element multiplication during signing,
  and the prime-order subgroup component of any group-element scalar multiplication, are
  unaffected.
- The only group element that the `Scalar` is multiplied by is the Ed25519 basepoint,
  which is torsion free (so the implicit mul-by-cofactor is unnecessary).
"""
aggregated-from = "https://raw.githubusercontent.com/zcash/zcash/master/qa/supply-chain/audits.toml"

[[audits.zcash.audits.either]]
who = "Jack Grigg <jack@electriccoin.co>"
criteria = "safe-to-deploy"
delta = "1.8.1 -> 1.9.0"
aggregated-from = "https://raw.githubusercontent.com/zcash/zcash/master/qa/supply-chain/audits.toml"

[[audits.zcash.audits.either]]
who = "Daira-Emma Hopwood <daira@jacaranda.org>"
criteria = "safe-to-deploy"
delta = "1.9.0 -> 1.11.0"
aggregated-from = "https://raw.githubusercontent.com/zcash/zcash/master/qa/supply-chain/audits.toml"

[[audits.zcash.audits.errno]]
who = "Jack Grigg <jack@electriccoin.co>"
criteria = "safe-to-deploy"
delta = "0.3.3 -> 0.3.8"
aggregated-from = "https://raw.githubusercontent.com/zcash/zcash/master/qa/supply-chain/audits.toml"

[[audits.zcash.audits.fastrand]]
who = "Daira-Emma Hopwood <daira@jacaranda.org>"
criteria = "safe-to-deploy"
delta = "2.0.1 -> 2.0.2"
aggregated-from = "https://raw.githubusercontent.com/zcash/zcash/master/qa/supply-chain/audits.toml"

[[audits.zcash.audits.futures-channel]]
who = "Jack Grigg <jack@electriccoin.co>"
criteria = "safe-to-deploy"
delta = "0.3.28 -> 0.3.29"
aggregated-from = "https://raw.githubusercontent.com/zcash/zcash/master/qa/supply-chain/audits.toml"

[[audits.zcash.audits.futures-channel]]
who = "Jack Grigg <jack@electriccoin.co>"
criteria = "safe-to-deploy"
delta = "0.3.29 -> 0.3.30"
notes = "Removes `build.rs` now that it can rely on the `target_has_atomic` attribute."
aggregated-from = "https://raw.githubusercontent.com/zcash/zcash/master/qa/supply-chain/audits.toml"

[[audits.zcash.audits.futures-core]]
who = "Jack Grigg <jack@electriccoin.co>"
criteria = "safe-to-deploy"
delta = "0.3.28 -> 0.3.29"
aggregated-from = "https://raw.githubusercontent.com/zcash/zcash/master/qa/supply-chain/audits.toml"

[[audits.zcash.audits.futures-core]]
who = "Jack Grigg <jack@electriccoin.co>"
criteria = "safe-to-deploy"
delta = "0.3.29 -> 0.3.30"
notes = "Removes `build.rs` now that it can rely on the `target_has_atomic` attribute."
aggregated-from = "https://raw.githubusercontent.com/zcash/zcash/master/qa/supply-chain/audits.toml"

[[audits.zcash.audits.futures-task]]
who = "Jack Grigg <jack@electriccoin.co>"
criteria = "safe-to-deploy"
delta = "0.3.29 -> 0.3.30"
notes = "Removes `build.rs` now that it can rely on the `target_has_atomic` attribute."
aggregated-from = "https://raw.githubusercontent.com/zcash/zcash/master/qa/supply-chain/audits.toml"

[[audits.zcash.audits.futures-util]]
who = "Jack Grigg <jack@electriccoin.co>"
criteria = "safe-to-deploy"
delta = "0.3.28 -> 0.3.29"
notes = """
Only change to `unsafe` code is to add a `Fut: Send` bound to the
`unsafe impl Sync for FuturesUnordered<Fut>`.
"""
aggregated-from = "https://raw.githubusercontent.com/zcash/zcash/master/qa/supply-chain/audits.toml"

[[audits.zcash.audits.futures-util]]
who = "Jack Grigg <jack@electriccoin.co>"
criteria = "safe-to-deploy"
delta = "0.3.29 -> 0.3.30"
notes = """
- Removes `build.rs` now that it can rely on the `target_has_atomic` attribute.
- Almost all changes to `unsafe` blocks are to either move them around, or
  replace them with safe method calls.
- One new `unsafe` block is added for a slice lifetime transmutation. The slice
  reconstruction is obviously correct. AFAICT the lifetime transmutation is also
  correct; the slice's lifetime logically comes from the `AsyncBufRead` reader
  inside `FillBuf`, rather than the `Context`.
"""
aggregated-from = "https://raw.githubusercontent.com/zcash/zcash/master/qa/supply-chain/audits.toml"

[[audits.zcash.audits.hermit-abi]]
who = "Daira-Emma Hopwood <daira@jacaranda.org>"
criteria = "safe-to-deploy"
delta = "0.3.3 -> 0.3.9"
aggregated-from = "https://raw.githubusercontent.com/zcash/zcash/master/qa/supply-chain/audits.toml"

[[audits.zcash.audits.http]]
who = "Jack Grigg <jack@electriccoin.co>"
criteria = "safe-to-deploy"
delta = "0.2.8 -> 0.2.9"
aggregated-from = "https://raw.githubusercontent.com/zcash/zcash/master/qa/supply-chain/audits.toml"

[[audits.zcash.audits.http]]
who = "Daira-Emma Hopwood <daira@jacaranda.org>"
criteria = "safe-to-deploy"
delta = "0.2.11 -> 0.2.12"
aggregated-from = "https://raw.githubusercontent.com/zcash/zcash/master/qa/supply-chain/audits.toml"

[[audits.zcash.audits.http]]
who = "Jack Grigg <jack@electriccoin.co>"
criteria = "safe-to-deploy"
delta = "1.0.0 -> 0.2.11"
aggregated-from = "https://raw.githubusercontent.com/zcash/zcash/master/qa/supply-chain/audits.toml"

[[audits.zcash.audits.inout]]
who = "Daira Hopwood <daira@jacaranda.org>"
criteria = "safe-to-deploy"
version = "0.1.3"
notes = "Reviewed in full."
aggregated-from = "https://raw.githubusercontent.com/zcash/zcash/master/qa/supply-chain/audits.toml"

[[audits.zcash.audits.js-sys]]
who = "Daira-Emma Hopwood <daira@jacaranda.org>"
criteria = "safe-to-deploy"
delta = "0.3.66 -> 0.3.69"
aggregated-from = "https://raw.githubusercontent.com/zcash/zcash/master/qa/supply-chain/audits.toml"

[[audits.zcash.audits.known-folders]]
who = "Jack Grigg <thestr4d@gmail.com>"
criteria = "safe-to-deploy"
version = "1.0.1"
notes = """
Uses `unsafe` blocks to interact with `windows-sys` crate.
- `SHGetKnownFolderPath` safety requirements are met.
- `CoTaskMemFree` has no effect if passed `NULL`, so there is no issue if some
  future refactor created a pathway where `ffi::Guard` could be dropped before
  `SHGetKnownFolderPath` is called.
- Small nit: `ffi::Guard::as_pwstr` takes `&self` but returns `PWSTR` which is
  the mutable type; it should instead return `PCWSTR` which is the const type
  (and what `lstrlenW` takes) instead of implicitly const-casting the pointer,
  as this would better reflect the intent to take an immutable reference.
- The slice constructed from the `PWSTR` correctly goes out of scope before
  `guard` is dropped.
- A code comment says that `path_ptr` is valid for `len` bytes, but `PCWSTR` is
  a `*const u16` and `lstrlenW` returns its length \"in characters\" (which the
  Windows documentation confirms means the number of `WCHAR` values). This is
  likely a typo; the code checks that `len * size_of::<u16>() <= isize::MAX`.
"""
aggregated-from = "https://raw.githubusercontent.com/zcash/zcash/master/qa/supply-chain/audits.toml"

[[audits.zcash.audits.known-folders]]
who = "Jack Grigg <jack@electriccoin.co>"
criteria = "safe-to-deploy"
delta = "1.0.1 -> 1.1.0"
notes = "Addresses the notes from my previous review :)"
aggregated-from = "https://raw.githubusercontent.com/zcash/zcash/master/qa/supply-chain/audits.toml"

[[audits.zcash.audits.libm]]
who = "Jack Grigg <jack@electriccoin.co>"
criteria = "safe-to-deploy"
delta = "0.2.7 -> 0.2.8"
notes = "Forces some intermediate values to not have too much precision on the x87 FPU."
aggregated-from = "https://raw.githubusercontent.com/zcash/zcash/master/qa/supply-chain/audits.toml"

[[audits.zcash.audits.libredox]]
who = "Daira-Emma Hopwood <daira@jacaranda.org>"
criteria = "safe-to-deploy"
delta = "0.0.1 -> 0.1.3"
aggregated-from = "https://raw.githubusercontent.com/zcash/zcash/master/qa/supply-chain/audits.toml"

[[audits.zcash.audits.linux-raw-sys]]
who = "Daira-Emma Hopwood <daira@jacaranda.org>"
criteria = "safe-to-deploy"
delta = "0.4.12 -> 0.4.13"
notes = "Low-level OS interface crate, so `unsafe` code is expected."
aggregated-from = "https://raw.githubusercontent.com/zcash/zcash/master/qa/supply-chain/audits.toml"

[[audits.zcash.audits.log]]
who = "Daira-Emma Hopwood <daira@jacaranda.org>"
criteria = "safe-to-deploy"
delta = "0.4.20 -> 0.4.21"
aggregated-from = "https://raw.githubusercontent.com/zcash/zcash/master/qa/supply-chain/audits.toml"

[[audits.zcash.audits.maybe-rayon]]
who = "Sean Bowe <ewillbefull@gmail.com>"
criteria = "safe-to-deploy"
version = "0.1.1"
aggregated-from = "https://raw.githubusercontent.com/zcash/zcash/master/qa/supply-chain/audits.toml"

[[audits.zcash.audits.memchr]]
who = "Jack Grigg <jack@electriccoin.co>"
criteria = "safe-to-deploy"
delta = "2.6.4 -> 2.7.1"
notes = """
Change to an `unsafe fn` is to rework the short-tail handling of a fixed-length
comparison between `u8` pointers. The new tail code matches the existing head
code (but adapted to `u16` and `u8` reads, instead of `u32`).
"""
aggregated-from = "https://raw.githubusercontent.com/zcash/zcash/master/qa/supply-chain/audits.toml"

[[audits.zcash.audits.memchr]]
who = "Daira-Emma Hopwood <daira@jacaranda.org>"
criteria = "safe-to-deploy"
delta = "2.7.1 -> 2.7.2"
aggregated-from = "https://raw.githubusercontent.com/zcash/zcash/master/qa/supply-chain/audits.toml"

[[audits.zcash.audits.miniz_oxide]]
who = "Daira-Emma Hopwood <daira@jacaranda.org>"
criteria = "safe-to-deploy"
delta = "0.7.1 -> 0.7.2"
aggregated-from = "https://raw.githubusercontent.com/zcash/zcash/master/qa/supply-chain/audits.toml"

[[audits.zcash.audits.mio]]
who = "Daira-Emma Hopwood <daira@jacaranda.org>"
criteria = "safe-to-deploy"
delta = "0.8.10 -> 0.8.11"
aggregated-from = "https://raw.githubusercontent.com/zcash/zcash/master/qa/supply-chain/audits.toml"

[[audits.zcash.audits.nix]]
who = "Jack Grigg <jack@electriccoin.co>"
criteria = "safe-to-deploy"
delta = "0.26.2 -> 0.26.4"
notes = """
Most of the `unsafe` changes are cleaning up their usage:
- Replacing `data.len() * std::mem::size_of::<$ty>()` with `std::mem::size_of_val(data)`.
- Removing some `mem::transmute`s.
- Using `*mut` instead of `*const` to convey intended semantics.

A new unsafe trait method `SockaddrLike::set_length` is added; it's impls look fine.
"""
aggregated-from = "https://raw.githubusercontent.com/zcash/zcash/master/qa/supply-chain/audits.toml"

[[audits.zcash.audits.object]]
who = "Daira-Emma Hopwood <daira@jacaranda.org>"
criteria = "safe-to-deploy"
delta = "0.32.1 -> 0.32.2"
aggregated-from = "https://raw.githubusercontent.com/zcash/zcash/master/qa/supply-chain/audits.toml"

[[audits.zcash.audits.opaque-debug]]
who = "Daira-Emma Hopwood <daira@jacaranda.org>"
criteria = "safe-to-deploy"
delta = "0.3.0 -> 0.3.1"
aggregated-from = "https://raw.githubusercontent.com/zcash/zcash/master/qa/supply-chain/audits.toml"

[[audits.zcash.audits.phf]]
who = "Jack Grigg <jack@z.cash>"
criteria = "safe-to-deploy"
delta = "0.8.0 -> 0.11.1"
notes = """
Mostly modernisation, migrating to `PhfBorrow`, and making more things `&'static`.
No unsafe code in the new `OrderedMap` and `OrderedSet` types.
"""
aggregated-from = "https://raw.githubusercontent.com/zcash/zcash/master/qa/supply-chain/audits.toml"

[[audits.zcash.audits.phf]]
who = "Jack Grigg <thestr4d@gmail.com>"
criteria = "safe-to-deploy"
delta = "0.11.1 -> 0.11.2"
aggregated-from = "https://raw.githubusercontent.com/zcash/zcash/master/qa/supply-chain/audits.toml"

[[audits.zcash.audits.phf_generator]]
who = "Jack Grigg <jack@z.cash>"
criteria = "safe-to-deploy"
delta = "0.8.0 -> 0.11.1"
notes = "Just dependency and edition bumps and code formatting."
aggregated-from = "https://raw.githubusercontent.com/zcash/zcash/master/qa/supply-chain/audits.toml"

[[audits.zcash.audits.phf_generator]]
who = "Jack Grigg <thestr4d@gmail.com>"
criteria = "safe-to-deploy"
delta = "0.11.1 -> 0.11.2"
aggregated-from = "https://raw.githubusercontent.com/zcash/zcash/master/qa/supply-chain/audits.toml"

[[audits.zcash.audits.phf_shared]]
who = "Jack Grigg <jack@z.cash>"
criteria = "safe-to-deploy"
delta = "0.8.0 -> 0.11.1"
notes = """
Adds `uncased` dependency, and newly generates unsafe code to transmute `&'static str`
into `&'static UncasedStr`. I verified that `UncasedStr` is a `#[repr(transparent)]`
newtype around `str`.
"""
aggregated-from = "https://raw.githubusercontent.com/zcash/zcash/master/qa/supply-chain/audits.toml"

[[audits.zcash.audits.phf_shared]]
who = "Jack Grigg <thestr4d@gmail.com>"
criteria = "safe-to-deploy"
delta = "0.11.1 -> 0.11.2"
aggregated-from = "https://raw.githubusercontent.com/zcash/zcash/master/qa/supply-chain/audits.toml"

[[audits.zcash.audits.pin-project-lite]]
who = "Daira-Emma Hopwood <daira@jacaranda.org>"
criteria = "safe-to-deploy"
delta = "0.2.13 -> 0.2.14"
aggregated-from = "https://raw.githubusercontent.com/zcash/zcash/master/qa/supply-chain/audits.toml"

[[audits.zcash.audits.proc-macro-crate]]
who = "Jack Grigg <jack@z.cash>"
criteria = "safe-to-deploy"
delta = "1.2.1 -> 1.3.0"
notes = "Migrates from `toml` to `toml_edit`."
aggregated-from = "https://raw.githubusercontent.com/zcash/zcash/master/qa/supply-chain/audits.toml"

[[audits.zcash.audits.proc-macro-crate]]
who = "Jack Grigg <jack@electriccoin.co>"
criteria = "safe-to-deploy"
delta = "1.3.0 -> 1.3.1"
notes = "Bumps MSRV to 1.60."
aggregated-from = "https://raw.githubusercontent.com/zcash/zcash/master/qa/supply-chain/audits.toml"

[[audits.zcash.audits.rand_xorshift]]
who = "Sean Bowe <ewillbefull@gmail.com>"
criteria = "safe-to-deploy"
version = "0.3.0"
aggregated-from = "https://raw.githubusercontent.com/zcash/zcash/master/qa/supply-chain/audits.toml"

[[audits.zcash.audits.redjubjub]]
who = "Daira Emma Hopwood <daira@jacaranda.org>"
criteria = "safe-to-deploy"
version = "0.7.0"
notes = """
This crate is a thin wrapper around the `reddsa` crate, which I did not review. I also
did not review tests or verify test vectors.

The comment on `batch::Verifier::verify` has an error in the batch verification equation,
filed as https://github.com/ZcashFoundation/redjubjub/issues/163 . It does not affect the
implementation which just delegates to `reddsa`. `reddsa` has the same comment bug filed as
https://github.com/ZcashFoundation/reddsa/issues/52 , but its batch verification implementation
is correct. (I checked the latter against https://zips.z.cash/protocol/protocol.pdf#reddsabatchvalidate
which has had previous cryptographic review by NCC group; see finding NCC-Zcash2018-009 in
https://research.nccgroup.com/wp-content/uploads/2020/07/NCC_Group_Zcash2018_Public_Report_2019-01-30_v1.3.pdf ).
"""
aggregated-from = "https://raw.githubusercontent.com/zcash/zcash/master/qa/supply-chain/audits.toml"

[[audits.zcash.audits.redox_users]]
who = "Jack Grigg <jack@electriccoin.co>"
criteria = "safe-to-deploy"
delta = "0.4.3 -> 0.4.4"
notes = "Switches from `redox_syscall` crate to `libredox` crate for syscalls."
aggregated-from = "https://raw.githubusercontent.com/zcash/zcash/master/qa/supply-chain/audits.toml"

[[audits.zcash.audits.redox_users]]
who = "Daira-Emma Hopwood <daira@jacaranda.org>"
criteria = "safe-to-deploy"
delta = "0.4.4 -> 0.4.5"
aggregated-from = "https://raw.githubusercontent.com/zcash/zcash/master/qa/supply-chain/audits.toml"

[[audits.zcash.audits.regex]]
who = "Daira-Emma Hopwood <daira@jacaranda.org>"
criteria = "safe-to-deploy"
delta = "1.10.2 -> 1.10.4"
aggregated-from = "https://raw.githubusercontent.com/zcash/zcash/master/qa/supply-chain/audits.toml"

[[audits.zcash.audits.regex-automata]]
who = "Daira-Emma Hopwood <daira@jacaranda.org>"
criteria = "safe-to-deploy"
delta = "0.4.3 -> 0.4.6"
aggregated-from = "https://raw.githubusercontent.com/zcash/zcash/master/qa/supply-chain/audits.toml"

[[audits.zcash.audits.regex-syntax]]
who = "Sean Bowe <ewillbefull@gmail.com>"
criteria = "safe-to-deploy"
delta = "0.6.28 -> 0.6.29"
aggregated-from = "https://raw.githubusercontent.com/zcash/zcash/master/qa/supply-chain/audits.toml"

[[audits.zcash.audits.regex-syntax]]
who = "Jack Grigg <jack@electriccoin.co>"
criteria = "safe-to-deploy"
delta = "0.7.5 -> 0.8.2"
aggregated-from = "https://raw.githubusercontent.com/zcash/zcash/master/qa/supply-chain/audits.toml"

[[audits.zcash.audits.regex-syntax]]
who = "Daira-Emma Hopwood <daira@jacaranda.org>"
criteria = "safe-to-deploy"
delta = "0.8.2 -> 0.8.3"
aggregated-from = "https://raw.githubusercontent.com/zcash/zcash/master/qa/supply-chain/audits.toml"

[[audits.zcash.audits.rustc-demangle]]
who = "Sean Bowe <ewillbefull@gmail.com>"
criteria = "safe-to-deploy"
delta = "0.1.21 -> 0.1.22"
aggregated-from = "https://raw.githubusercontent.com/zcash/zcash/master/qa/supply-chain/audits.toml"

[[audits.zcash.audits.rustc-demangle]]
who = "Jack Grigg <jack@electriccoin.co>"
criteria = "safe-to-deploy"
delta = "0.1.22 -> 0.1.23"
aggregated-from = "https://raw.githubusercontent.com/zcash/zcash/master/qa/supply-chain/audits.toml"

[[audits.zcash.audits.rustc_version]]
who = "Jack Grigg <jack@electriccoin.co>"
criteria = "safe-to-deploy"
version = "0.4.0"
notes = """
Most of the crate is code to parse and validate the output of `rustc -vV`. The caller can
choose which `rustc` to use, or can use `rustc_version::{version, version_meta}` which will
try `$RUSTC` followed by `rustc`.

If an adversary can arbitrarily set the `$RUSTC` environment variable then this crate will
execute arbitrary code. But when this crate is used within a build script, `$RUSTC` should
be set correctly by `cargo`.
"""
aggregated-from = "https://raw.githubusercontent.com/zcash/zcash/master/qa/supply-chain/audits.toml"

[[audits.zcash.audits.scopeguard]]
who = "Jack Grigg <jack@electriccoin.co>"
criteria = "safe-to-deploy"
delta = "1.1.0 -> 1.2.0"
notes = "Only change to an `unsafe` block is to replace a `mem::forget` with `ManuallyDrop`."
aggregated-from = "https://raw.githubusercontent.com/zcash/zcash/master/qa/supply-chain/audits.toml"

[[audits.zcash.audits.semver]]
who = "Jack Grigg <jack@electriccoin.co>"
criteria = "safe-to-deploy"
delta = "1.0.17 -> 1.0.18"
aggregated-from = "https://raw.githubusercontent.com/zcash/zcash/master/qa/supply-chain/audits.toml"

[[audits.zcash.audits.semver]]
who = "Jack Grigg <jack@electriccoin.co>"
criteria = "safe-to-deploy"
delta = "1.0.18 -> 1.0.19"
aggregated-from = "https://raw.githubusercontent.com/zcash/zcash/master/qa/supply-chain/audits.toml"

[[audits.zcash.audits.semver]]
who = "Jack Grigg <jack@electriccoin.co>"
criteria = "safe-to-deploy"
delta = "1.0.19 -> 1.0.20"
aggregated-from = "https://raw.githubusercontent.com/zcash/zcash/master/qa/supply-chain/audits.toml"

[[audits.zcash.audits.semver]]
who = "Daira-Emma Hopwood <daira@jacaranda.org>"
criteria = "safe-to-deploy"
delta = "1.0.20 -> 1.0.22"
aggregated-from = "https://raw.githubusercontent.com/zcash/zcash/master/qa/supply-chain/audits.toml"

[[audits.zcash.audits.sharded-slab]]
who = "Jack Grigg <jack@electriccoin.co>"
criteria = "safe-to-deploy"
delta = "0.1.4 -> 0.1.7"
notes = "Only change to an `unsafe` block is to fix a clippy lint."
aggregated-from = "https://raw.githubusercontent.com/zcash/zcash/master/qa/supply-chain/audits.toml"

[[audits.zcash.audits.signature]]
who = "Daira Emma Hopwood <daira@jacaranda.org>"
criteria = "safe-to-deploy"
version = "2.1.0"
notes = """
This crate uses `#![forbid(unsafe_code)]`, has no build script, and only provides traits with some trivial default implementations.
I did not review whether implementing these APIs would present any undocumented cryptographic hazards.
"""
aggregated-from = "https://raw.githubusercontent.com/zcash/zcash/master/qa/supply-chain/audits.toml"

[[audits.zcash.audits.signature]]
who = "Jack Grigg <jack@electriccoin.co>"
criteria = "safe-to-deploy"
delta = "2.1.0 -> 2.2.0"
aggregated-from = "https://raw.githubusercontent.com/zcash/zcash/master/qa/supply-chain/audits.toml"

[[audits.zcash.audits.siphasher]]
who = "Jack Grigg <jack@electriccoin.co>"
criteria = "safe-to-deploy"
delta = "0.3.10 -> 0.3.11"
aggregated-from = "https://raw.githubusercontent.com/zcash/zcash/master/qa/supply-chain/audits.toml"

[[audits.zcash.audits.socket2]]
who = "Daira-Emma Hopwood <daira@jacaranda.org>"
criteria = "safe-to-deploy"
delta = "0.5.5 -> 0.5.6"
aggregated-from = "https://raw.githubusercontent.com/zcash/zcash/master/qa/supply-chain/audits.toml"

[[audits.zcash.audits.syn]]
who = "Jack Grigg <jack@electriccoin.co>"
criteria = "safe-to-deploy"
delta = "1.0.107 -> 1.0.109"
notes = "Fixes string literal parsing to only skip specified whitespace characters."
aggregated-from = "https://raw.githubusercontent.com/zcash/zcash/master/qa/supply-chain/audits.toml"

[[audits.zcash.audits.tempfile]]
who = "Jack Grigg <jack@electriccoin.co>"
criteria = "safe-to-deploy"
delta = "3.8.1 -> 3.9.0"
aggregated-from = "https://raw.githubusercontent.com/zcash/zcash/master/qa/supply-chain/audits.toml"

[[audits.zcash.audits.tempfile]]
who = "Daira-Emma Hopwood <daira@jacaranda.org>"
criteria = "safe-to-deploy"
delta = "3.9.0 -> 3.10.1"
aggregated-from = "https://raw.githubusercontent.com/zcash/zcash/master/qa/supply-chain/audits.toml"

[[audits.zcash.audits.thiserror]]
who = "Jack Grigg <jack@electriccoin.co>"
criteria = "safe-to-deploy"
delta = "1.0.43 -> 1.0.48"
aggregated-from = "https://raw.githubusercontent.com/zcash/zcash/master/qa/supply-chain/audits.toml"

[[audits.zcash.audits.thiserror]]
who = "Jack Grigg <jack@electriccoin.co>"
criteria = "safe-to-deploy"
delta = "1.0.48 -> 1.0.51"
aggregated-from = "https://raw.githubusercontent.com/zcash/zcash/master/qa/supply-chain/audits.toml"

[[audits.zcash.audits.thiserror]]
who = "Jack Grigg <jack@electriccoin.co>"
criteria = "safe-to-deploy"
delta = "1.0.51 -> 1.0.52"
notes = "Reruns the build script if the `RUSTC_BOOTSTRAP` env variable changes."
aggregated-from = "https://raw.githubusercontent.com/zcash/zcash/master/qa/supply-chain/audits.toml"

[[audits.zcash.audits.thiserror]]
who = "Jack Grigg <jack@electriccoin.co>"
criteria = "safe-to-deploy"
delta = "1.0.52 -> 1.0.56"
notes = """
Build script changes are to refactor the existing probe into a separate file
(which removes a filesystem write), and adjust how it gets rerun in response to
changes in the build environment.
"""
aggregated-from = "https://raw.githubusercontent.com/zcash/zcash/master/qa/supply-chain/audits.toml"

[[audits.zcash.audits.thiserror]]
who = "Daira-Emma Hopwood <daira@jacaranda.org>"
criteria = "safe-to-deploy"
delta = "1.0.56 -> 1.0.58"
aggregated-from = "https://raw.githubusercontent.com/zcash/zcash/master/qa/supply-chain/audits.toml"

[[audits.zcash.audits.thiserror-impl]]
who = "Jack Grigg <jack@electriccoin.co>"
criteria = "safe-to-deploy"
delta = "1.0.43 -> 1.0.48"
aggregated-from = "https://raw.githubusercontent.com/zcash/zcash/master/qa/supply-chain/audits.toml"

[[audits.zcash.audits.thiserror-impl]]
who = "Jack Grigg <jack@electriccoin.co>"
criteria = "safe-to-deploy"
delta = "1.0.48 -> 1.0.51"
aggregated-from = "https://raw.githubusercontent.com/zcash/zcash/master/qa/supply-chain/audits.toml"

[[audits.zcash.audits.thiserror-impl]]
who = "Jack Grigg <jack@electriccoin.co>"
criteria = "safe-to-deploy"
delta = "1.0.51 -> 1.0.52"
aggregated-from = "https://raw.githubusercontent.com/zcash/zcash/master/qa/supply-chain/audits.toml"

[[audits.zcash.audits.thiserror-impl]]
who = "Jack Grigg <jack@electriccoin.co>"
criteria = "safe-to-deploy"
delta = "1.0.52 -> 1.0.56"
aggregated-from = "https://raw.githubusercontent.com/zcash/zcash/master/qa/supply-chain/audits.toml"

[[audits.zcash.audits.thiserror-impl]]
who = "Daira-Emma Hopwood <daira@jacaranda.org>"
criteria = "safe-to-deploy"
delta = "1.0.56 -> 1.0.58"
aggregated-from = "https://raw.githubusercontent.com/zcash/zcash/master/qa/supply-chain/audits.toml"

[[audits.zcash.audits.thread_local]]
who = "Jack Grigg <jack@z.cash>"
criteria = "safe-to-deploy"
delta = "1.1.4 -> 1.1.7"
notes = """
New `unsafe` usage:
- An extra `deallocate_bucket`, to replace a `Mutex::lock` with a `compare_exchange`.
- Setting and getting a `#[thread_local] static mut Option<Thread>` on nightly.
"""
aggregated-from = "https://raw.githubusercontent.com/zcash/zcash/master/qa/supply-chain/audits.toml"

[[audits.zcash.audits.thread_local]]
who = "Daira-Emma Hopwood <daira@jacaranda.org>"
criteria = "safe-to-deploy"
delta = "1.1.7 -> 1.1.8"
notes = """
Adds `unsafe` code that makes an assumption that `ptr::null_mut::<Entry<T>>()` is a valid representation
of an `AtomicPtr<Entry<T>>`, but this is likely a correct assumption.
"""
aggregated-from = "https://raw.githubusercontent.com/zcash/zcash/master/qa/supply-chain/audits.toml"

[[audits.zcash.audits.tinyvec_macros]]
who = "Jack Grigg <jack@z.cash>"
criteria = "safe-to-deploy"
delta = "0.1.0 -> 0.1.1"
notes = "Adds `#![forbid(unsafe_code)]` and license files."
aggregated-from = "https://raw.githubusercontent.com/zcash/zcash/master/qa/supply-chain/audits.toml"

[[audits.zcash.audits.tokio]]
who = "Daira-Emma Hopwood <daira@jacaranda.org>"
criteria = "safe-to-deploy"
delta = "1.35.1 -> 1.37.0"
notes = "Cursory review, but new and changed uses of `unsafe` code look fine, as far as I can see."
aggregated-from = "https://raw.githubusercontent.com/zcash/zcash/master/qa/supply-chain/audits.toml"

[[audits.zcash.audits.toml_datetime]]
who = "Jack Grigg <jack@z.cash>"
criteria = "safe-to-deploy"
version = "0.5.1"
notes = "Crate has `#![forbid(unsafe_code)]`, no `unwrap / expect / panic`, no ambient capabilities."
aggregated-from = "https://raw.githubusercontent.com/zcash/zcash/master/qa/supply-chain/audits.toml"

[[audits.zcash.audits.toml_datetime]]
who = "Jack Grigg <jack@electriccoin.co>"
criteria = "safe-to-deploy"
delta = "0.5.1 -> 0.6.1"
notes = "Fixes a bug in parsing negative minutes in datetime string offsets."
aggregated-from = "https://raw.githubusercontent.com/zcash/zcash/master/qa/supply-chain/audits.toml"

[[audits.zcash.audits.toml_datetime]]
who = "Jack Grigg <thestr4d@gmail.com>"
criteria = "safe-to-deploy"
delta = "0.6.2 -> 0.6.3"
aggregated-from = "https://raw.githubusercontent.com/zcash/zcash/master/qa/supply-chain/audits.toml"

[[audits.zcash.audits.tracing-subscriber]]
who = "Jack Grigg <jack@electriccoin.co>"
criteria = "safe-to-deploy"
delta = "0.3.17 -> 0.3.18"
aggregated-from = "https://raw.githubusercontent.com/zcash/zcash/master/qa/supply-chain/audits.toml"

[[audits.zcash.audits.try-lock]]
who = "Jack Grigg <jack@electriccoin.co>"
criteria = "safe-to-deploy"
delta = "0.2.4 -> 0.2.5"
notes = "Bumps MSRV to remove unsafe code block."
aggregated-from = "https://raw.githubusercontent.com/zcash/zcash/master/qa/supply-chain/audits.toml"

[[audits.zcash.audits.universal-hash]]
who = "Daira Hopwood <daira@jacaranda.org>"
criteria = "safe-to-deploy"
delta = "0.4.1 -> 0.5.0"
notes = "I checked correctness of to_blocks which uses unsafe code in a safe function."
aggregated-from = "https://raw.githubusercontent.com/zcash/zcash/master/qa/supply-chain/audits.toml"

[[audits.zcash.audits.wagyu-zcash-parameters]]
who = "Sean Bowe <ewillbefull@gmail.com>"
criteria = "safe-to-deploy"
version = "0.2.0"
aggregated-from = "https://raw.githubusercontent.com/zcash/zcash/master/qa/supply-chain/audits.toml"

[[audits.zcash.audits.wagyu-zcash-parameters-1]]
who = "Sean Bowe <ewillbefull@gmail.com>"
criteria = "safe-to-deploy"
version = "0.2.0"
aggregated-from = "https://raw.githubusercontent.com/zcash/zcash/master/qa/supply-chain/audits.toml"

[[audits.zcash.audits.wagyu-zcash-parameters-2]]
who = "Sean Bowe <ewillbefull@gmail.com>"
criteria = "safe-to-deploy"
version = "0.2.0"
aggregated-from = "https://raw.githubusercontent.com/zcash/zcash/master/qa/supply-chain/audits.toml"

[[audits.zcash.audits.wagyu-zcash-parameters-3]]
who = "Sean Bowe <ewillbefull@gmail.com>"
criteria = "safe-to-deploy"
version = "0.2.0"
aggregated-from = "https://raw.githubusercontent.com/zcash/zcash/master/qa/supply-chain/audits.toml"

[[audits.zcash.audits.wagyu-zcash-parameters-4]]
who = "Sean Bowe <ewillbefull@gmail.com>"
criteria = "safe-to-deploy"
version = "0.2.0"
aggregated-from = "https://raw.githubusercontent.com/zcash/zcash/master/qa/supply-chain/audits.toml"

[[audits.zcash.audits.wagyu-zcash-parameters-5]]
who = "Sean Bowe <ewillbefull@gmail.com>"
criteria = "safe-to-deploy"
version = "0.2.0"
aggregated-from = "https://raw.githubusercontent.com/zcash/zcash/master/qa/supply-chain/audits.toml"

[[audits.zcash.audits.wagyu-zcash-parameters-6]]
who = "Sean Bowe <ewillbefull@gmail.com>"
criteria = "safe-to-deploy"
version = "0.2.0"
aggregated-from = "https://raw.githubusercontent.com/zcash/zcash/master/qa/supply-chain/audits.toml"

[[audits.zcash.audits.want]]
who = "Jack Grigg <jack@electriccoin.co>"
criteria = "safe-to-deploy"
delta = "0.3.0 -> 0.3.1"
notes = """
Migrates to `try-lock 0.2.4` to replace some unsafe APIs that were not marked
`unsafe` (but that were being used safely).
"""
aggregated-from = "https://raw.githubusercontent.com/zcash/zcash/master/qa/supply-chain/audits.toml"

[[audits.zcash.audits.wasm-bindgen-backend]]
who = "Daira-Emma Hopwood <daira@jacaranda.org>"
criteria = "safe-to-deploy"
delta = "0.2.89 -> 0.2.92"
aggregated-from = "https://raw.githubusercontent.com/zcash/zcash/master/qa/supply-chain/audits.toml"

[[audits.zcash.audits.wasm-bindgen-macro]]
who = "Daira-Emma Hopwood <daira@jacaranda.org>"
criteria = "safe-to-deploy"
delta = "0.2.89 -> 0.2.92"
aggregated-from = "https://raw.githubusercontent.com/zcash/zcash/master/qa/supply-chain/audits.toml"

[[audits.zcash.audits.wasm-bindgen-macro-support]]
who = "Daira-Emma Hopwood <daira@jacaranda.org>"
criteria = "safe-to-deploy"
version = "0.2.92"
aggregated-from = "https://raw.githubusercontent.com/zcash/zcash/master/qa/supply-chain/audits.toml"

[[audits.zcash.audits.wasm-bindgen-shared]]
who = "Jack Grigg <jack@z.cash>"
criteria = "safe-to-deploy"
delta = "0.2.83 -> 0.2.84"
notes = "Bumps the schema version to add `linked_modules`."
aggregated-from = "https://raw.githubusercontent.com/zcash/zcash/master/qa/supply-chain/audits.toml"

[[audits.zcash.audits.wasm-bindgen-shared]]
who = "Jack Grigg <jack@electriccoin.co>"
criteria = "safe-to-deploy"
delta = "0.2.84 -> 0.2.87"
aggregated-from = "https://raw.githubusercontent.com/zcash/zcash/master/qa/supply-chain/audits.toml"

[[audits.zcash.audits.wasm-bindgen-shared]]
who = "Jack Grigg <jack@electriccoin.co>"
criteria = "safe-to-deploy"
delta = "0.2.87 -> 0.2.89"
aggregated-from = "https://raw.githubusercontent.com/zcash/zcash/master/qa/supply-chain/audits.toml"

[[audits.zcash.audits.wasm-bindgen-shared]]
who = "Daira-Emma Hopwood <daira@jacaranda.org>"
criteria = "safe-to-deploy"
delta = "0.2.89 -> 0.2.92"
aggregated-from = "https://raw.githubusercontent.com/zcash/zcash/master/qa/supply-chain/audits.toml"

[[audits.zcash.audits.web-sys]]
who = "Daira-Emma Hopwood <daira@jacaranda.org>"
criteria = "safe-to-deploy"
delta = "0.3.66 -> 0.3.69"
aggregated-from = "https://raw.githubusercontent.com/zcash/zcash/master/qa/supply-chain/audits.toml"<|MERGE_RESOLUTION|>--- conflicted
+++ resolved
@@ -230,11 +230,6 @@
 user-login = "nuttycom"
 user-name = "Kris Nuttycombe"
 
-<<<<<<< HEAD
-[[publisher.zcash_client_sqlite]]
-version = "0.11.2"
-when = "2024-09-03"
-=======
 [[publisher.zcash_client_backend]]
 version = "0.13.0"
 when = "2024-08-20"
@@ -243,9 +238,8 @@
 user-name = "Kris Nuttycombe"
 
 [[publisher.zcash_client_sqlite]]
-version = "0.11.1"
-when = "2024-08-21"
->>>>>>> 50cdf73d
+version = "0.11.2"
+when = "2024-09-03"
 user-id = 169181
 user-login = "nuttycom"
 user-name = "Kris Nuttycombe"
