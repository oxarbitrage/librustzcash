
# cargo-vet imports lock

[[publisher.bumpalo]]
version = "3.16.0"
when = "2024-04-08"
user-id = 696
user-login = "fitzgen"
user-name = "Nick Fitzgerald"

[[publisher.core-foundation-sys]]
version = "0.8.4"
when = "2023-04-03"
user-id = 5946
user-login = "jrmuizel"
user-name = "Jeff Muizelaar"

[[publisher.equihash]]
version = "0.2.2"
when = "2025-03-05"
user-id = 6289
user-login = "str4d"
user-name = "Jack Grigg"

[[publisher.f4jumble]]
version = "0.1.1"
when = "2024-12-13"
user-id = 6289
user-login = "str4d"
user-name = "Jack Grigg"

[[publisher.halo2_gadgets]]
version = "0.3.1"
when = "2024-12-16"
user-id = 6289
user-login = "str4d"
user-name = "Jack Grigg"

[[publisher.halo2_legacy_pdqsort]]
version = "0.1.0"
when = "2023-03-10"
user-id = 199950
user-login = "daira"
user-name = "Daira-Emma Hopwood"

[[publisher.halo2_poseidon]]
version = "0.1.0"
when = "2024-12-16"
user-id = 6289
user-login = "str4d"
user-name = "Jack Grigg"

[[publisher.halo2_proofs]]
version = "0.3.0"
when = "2023-03-22"
user-id = 1244
user-login = "ebfull"

[[publisher.incrementalmerkletree]]
version = "0.8.2"
when = "2025-02-01"
user-id = 169181
user-login = "nuttycom"
user-name = "Kris Nuttycombe"

[[publisher.incrementalmerkletree-testing]]
version = "0.3.0"
when = "2025-01-31"
user-id = 169181
user-login = "nuttycom"
user-name = "Kris Nuttycombe"

[[publisher.memuse]]
version = "0.2.2"
when = "2024-12-13"
user-id = 6289
user-login = "str4d"
user-name = "Jack Grigg"

[[publisher.orchard]]
version = "0.11.0"
when = "2025-02-21"
user-id = 169181
user-login = "nuttycom"
user-name = "Kris Nuttycombe"

[[publisher.pczt]]
version = "0.3.0"
when = "2025-06-02"
user-id = 169181
user-login = "nuttycom"
user-name = "Kris Nuttycombe"

[[publisher.sapling-crypto]]
version = "0.5.0"
when = "2025-02-21"
user-id = 169181
user-login = "nuttycom"
user-name = "Kris Nuttycombe"

[[publisher.schemerz]]
version = "0.2.0"
when = "2024-10-16"
user-id = 6289
user-login = "str4d"
user-name = "Jack Grigg"

[[publisher.schemerz-rusqlite]]
version = "0.320.0"
when = "2024-10-16"
user-id = 6289
user-login = "str4d"
user-name = "Jack Grigg"

[[publisher.shardtree]]
version = "0.6.1"
when = "2025-01-31"
user-id = 169181
user-login = "nuttycom"
user-name = "Kris Nuttycombe"

[[publisher.sinsemilla]]
version = "0.1.0"
when = "2024-12-14"
user-id = 6289
user-login = "str4d"
user-name = "Jack Grigg"

[[publisher.unicode-normalization]]
version = "0.1.24"
when = "2024-09-17"
user-id = 1139
user-login = "Manishearth"
user-name = "Manish Goregaokar"

[[publisher.unicode-segmentation]]
version = "1.12.0"
when = "2024-09-13"
user-id = 1139
user-login = "Manishearth"
user-name = "Manish Goregaokar"

[[publisher.windows-sys]]
version = "0.48.0"
when = "2023-03-31"
user-id = 64539
user-login = "kennykerr"
user-name = "Kenny Kerr"

[[publisher.windows-sys]]
version = "0.52.0"
when = "2023-11-15"
user-id = 64539
user-login = "kennykerr"
user-name = "Kenny Kerr"

[[publisher.windows-sys]]
version = "0.59.0"
when = "2024-07-30"
user-id = 64539
user-login = "kennykerr"
user-name = "Kenny Kerr"

[[publisher.windows-targets]]
version = "0.48.5"
when = "2023-08-18"
user-id = 64539
user-login = "kennykerr"
user-name = "Kenny Kerr"

[[publisher.windows-targets]]
version = "0.52.6"
when = "2024-07-03"
user-id = 64539
user-login = "kennykerr"
user-name = "Kenny Kerr"

[[publisher.windows_aarch64_gnullvm]]
version = "0.48.5"
when = "2023-08-18"
user-id = 64539
user-login = "kennykerr"
user-name = "Kenny Kerr"

[[publisher.windows_aarch64_gnullvm]]
version = "0.52.6"
when = "2024-07-03"
user-id = 64539
user-login = "kennykerr"
user-name = "Kenny Kerr"

[[publisher.windows_aarch64_msvc]]
version = "0.48.5"
when = "2023-08-18"
user-id = 64539
user-login = "kennykerr"
user-name = "Kenny Kerr"

[[publisher.windows_aarch64_msvc]]
version = "0.52.6"
when = "2024-07-03"
user-id = 64539
user-login = "kennykerr"
user-name = "Kenny Kerr"

[[publisher.windows_i686_gnu]]
version = "0.48.5"
when = "2023-08-18"
user-id = 64539
user-login = "kennykerr"
user-name = "Kenny Kerr"

[[publisher.windows_i686_gnu]]
version = "0.52.6"
when = "2024-07-03"
user-id = 64539
user-login = "kennykerr"
user-name = "Kenny Kerr"

[[publisher.windows_i686_gnullvm]]
version = "0.52.6"
when = "2024-07-03"
user-id = 64539
user-login = "kennykerr"
user-name = "Kenny Kerr"

[[publisher.windows_i686_msvc]]
version = "0.48.5"
when = "2023-08-18"
user-id = 64539
user-login = "kennykerr"
user-name = "Kenny Kerr"

[[publisher.windows_i686_msvc]]
version = "0.52.6"
when = "2024-07-03"
user-id = 64539
user-login = "kennykerr"
user-name = "Kenny Kerr"

[[publisher.windows_x86_64_gnu]]
version = "0.48.5"
when = "2023-08-18"
user-id = 64539
user-login = "kennykerr"
user-name = "Kenny Kerr"

[[publisher.windows_x86_64_gnu]]
version = "0.52.6"
when = "2024-07-03"
user-id = 64539
user-login = "kennykerr"
user-name = "Kenny Kerr"

[[publisher.windows_x86_64_gnullvm]]
version = "0.48.5"
when = "2023-08-18"
user-id = 64539
user-login = "kennykerr"
user-name = "Kenny Kerr"

[[publisher.windows_x86_64_gnullvm]]
version = "0.52.6"
when = "2024-07-03"
user-id = 64539
user-login = "kennykerr"
user-name = "Kenny Kerr"

[[publisher.windows_x86_64_msvc]]
version = "0.48.5"
when = "2023-08-18"
user-id = 64539
user-login = "kennykerr"
user-name = "Kenny Kerr"

[[publisher.windows_x86_64_msvc]]
version = "0.52.6"
when = "2024-07-03"
user-id = 64539
user-login = "kennykerr"
user-name = "Kenny Kerr"

[[publisher.zcash]]
version = "0.1.0"
when = "2024-07-15"
user-id = 6289
user-login = "str4d"
user-name = "Jack Grigg"

[[publisher.zcash_address]]
version = "0.9.0"
when = "2025-07-31"
user-id = 169181
user-login = "nuttycom"
user-name = "Kris Nuttycombe"

[[publisher.zcash_client_backend]]
version = "0.19.1"
when = "2025-07-21"
user-id = 169181
user-login = "nuttycom"
user-name = "Kris Nuttycombe"

[[publisher.zcash_client_sqlite]]
<<<<<<< HEAD
version = "0.17.2"
when = "2025-07-21"
=======
version = "0.17.3"
when = "2025-08-29"
>>>>>>> ff4e00a1
user-id = 169181
user-login = "nuttycom"
user-name = "Kris Nuttycombe"

[[publisher.zcash_encoding]]
version = "0.3.0"
when = "2025-02-21"
user-id = 169181
user-login = "nuttycom"
user-name = "Kris Nuttycombe"

[[publisher.zcash_extensions]]
version = "0.1.0"
when = "2024-07-15"
user-id = 6289
user-login = "str4d"
user-name = "Jack Grigg"

[[publisher.zcash_history]]
version = "0.4.0"
when = "2024-03-01"
user-id = 6289
user-login = "str4d"
user-name = "Jack Grigg"

[[publisher.zcash_keys]]
version = "0.10.1"
when = "2025-08-14"
user-id = 169181
user-login = "nuttycom"
user-name = "Kris Nuttycombe"

[[publisher.zcash_primitives]]
version = "0.24.0"
when = "2025-07-31"
user-id = 169181
user-login = "nuttycom"
user-name = "Kris Nuttycombe"

[[publisher.zcash_proofs]]
version = "0.24.0"
when = "2025-07-31"
user-id = 169181
user-login = "nuttycom"
user-name = "Kris Nuttycombe"

[[publisher.zcash_protocol]]
version = "0.6.1"
when = "2025-08-06"
user-id = 169181
user-login = "nuttycom"
user-name = "Kris Nuttycombe"

[[publisher.zcash_spec]]
version = "0.2.1"
when = "2025-02-20"
user-id = 199950
user-login = "daira"
user-name = "Daira-Emma Hopwood"

[[publisher.zcash_transparent]]
version = "0.4.0"
when = "2025-07-31"
user-id = 169181
user-login = "nuttycom"
user-name = "Kris Nuttycombe"

[[publisher.zip32]]
version = "0.2.0"
when = "2025-02-20"
user-id = 169181
user-login = "nuttycom"
user-name = "Kris Nuttycombe"

[[publisher.zip321]]
version = "0.5.0"
when = "2025-07-31"
user-id = 169181
user-login = "nuttycom"
user-name = "Kris Nuttycombe"

[[audits.bytecode-alliance.wildcard-audits.bumpalo]]
who = "Nick Fitzgerald <fitzgen@gmail.com>"
criteria = "safe-to-deploy"
user-id = 696 # Nick Fitzgerald (fitzgen)
start = "2019-03-16"
end = "2026-08-21"

[[audits.bytecode-alliance.audits.adler]]
who = "Alex Crichton <alex@alexcrichton.com>"
criteria = "safe-to-deploy"
version = "1.0.2"
notes = "This is a small crate which forbids unsafe code and is a straightforward implementation of the adler hashing algorithm."

[[audits.bytecode-alliance.audits.anes]]
who = "Pat Hickey <phickey@fastly.com>"
criteria = "safe-to-deploy"
version = "0.1.6"
notes = "Contains no unsafe code, no IO, no build.rs."

[[audits.bytecode-alliance.audits.anyhow]]
who = "Pat Hickey <phickey@fastly.com>"
criteria = "safe-to-deploy"
delta = "1.0.69 -> 1.0.71"

[[audits.bytecode-alliance.audits.arrayref]]
who = "Nick Fitzgerald <fitzgen@gmail.com>"
criteria = "safe-to-deploy"
version = "0.3.6"
notes = """
Unsafe code, but its logic looks good to me. Necessary given what it is
doing. Well tested, has quickchecks.
"""

[[audits.bytecode-alliance.audits.base64]]
who = "Pat Hickey <phickey@fastly.com>"
criteria = "safe-to-deploy"
version = "0.21.0"
notes = "This crate has no dependencies, no build.rs, and contains no unsafe code."

[[audits.bytecode-alliance.audits.base64]]
who = "Andrew Brown <andrew.brown@intel.com>"
criteria = "safe-to-deploy"
delta = "0.21.3 -> 0.22.1"

[[audits.bytecode-alliance.audits.bitflags]]
who = "Jamey Sharp <jsharp@fastly.com>"
criteria = "safe-to-deploy"
delta = "2.1.0 -> 2.2.1"
notes = """
This version adds unsafe impls of traits from the bytemuck crate when built
with that library enabled, but I believe the impls satisfy the documented
safety requirements for bytemuck. The other changes are minor.
"""

[[audits.bytecode-alliance.audits.bitflags]]
who = "Alex Crichton <alex@alexcrichton.com>"
criteria = "safe-to-deploy"
delta = "2.3.2 -> 2.3.3"
notes = """
Nothing outside the realm of what one would expect from a bitflags generator,
all as expected.
"""

[[audits.bytecode-alliance.audits.bitflags]]
who = "Alex Crichton <alex@alexcrichton.com>"
criteria = "safe-to-deploy"
delta = "2.4.1 -> 2.6.0"
notes = """
Changes in how macros are invoked and various bits and pieces of macro-fu.
Otherwise no major changes and nothing dealing with `unsafe`.
"""

[[audits.bytecode-alliance.audits.block-buffer]]
who = "Benjamin Bouvier <public@benj.me>"
criteria = "safe-to-deploy"
delta = "0.9.0 -> 0.10.2"

[[audits.bytecode-alliance.audits.cipher]]
who = "Andrew Brown <andrew.brown@intel.com>"
criteria = "safe-to-deploy"
version = "0.4.4"
notes = "Most unsafe is hidden by `inout` dependency; only remaining unsafe is raw-splitting a slice and an unreachable hint. Older versions of this regularly reach ~150k daily downloads."

[[audits.bytecode-alliance.audits.cobs]]
who = "Alex Crichton <alex@alexcrichton.com>"
criteria = "safe-to-deploy"
version = "0.2.3"
notes = "No `unsafe` code in the crate and no usage of `std`"

[[audits.bytecode-alliance.audits.constant_time_eq]]
who = "Nick Fitzgerald <fitzgen@gmail.com>"
criteria = "safe-to-deploy"
version = "0.2.4"
notes = "A few tiny blocks of `unsafe` but each of them is very obviously correct."

[[audits.bytecode-alliance.audits.core-foundation-sys]]
who = "Dan Gohman <dev@sunfishcode.online>"
criteria = "safe-to-deploy"
delta = "0.8.4 -> 0.8.6"
notes = """
The changes here are all typical bindings updates: new functions, types, and
constants. I have not audited all the bindings for ABI conformance.
"""

[[audits.bytecode-alliance.audits.crypto-common]]
who = "Benjamin Bouvier <public@benj.me>"
criteria = "safe-to-deploy"
version = "0.1.3"

[[audits.bytecode-alliance.audits.digest]]
who = "Benjamin Bouvier <public@benj.me>"
criteria = "safe-to-deploy"
delta = "0.9.0 -> 0.10.3"

[[audits.bytecode-alliance.audits.embedded-io]]
who = "Alex Crichton <alex@alexcrichton.com>"
criteria = "safe-to-deploy"
version = "0.4.0"
notes = "No `unsafe` code and only uses `std` in ways one would expect the crate to do so."

[[audits.bytecode-alliance.audits.errno]]
who = "Dan Gohman <dev@sunfishcode.online>"
criteria = "safe-to-deploy"
version = "0.3.0"
notes = "This crate uses libc and windows-sys APIs to get and set the raw OS error value."

[[audits.bytecode-alliance.audits.errno]]
who = "Dan Gohman <dev@sunfishcode.online>"
criteria = "safe-to-deploy"
delta = "0.3.0 -> 0.3.1"
notes = "Just a dependency version bump and a bug fix for redox"

[[audits.bytecode-alliance.audits.fallible-iterator]]
who = "Alex Crichton <alex@alexcrichton.com>"
criteria = "safe-to-deploy"
delta = "0.2.0 -> 0.3.0"
notes = """
This major version update has a few minor breaking changes but everything
this crate has to do with iterators and `Result` and such. No `unsafe` or
anything like that, all looks good.
"""

[[audits.bytecode-alliance.audits.fastrand]]
who = "Alex Crichton <alex@alexcrichton.com>"
criteria = "safe-to-deploy"
delta = "2.0.0 -> 2.0.1"
notes = """
This update had a few doc updates but no otherwise-substantial source code
updates.
"""

[[audits.bytecode-alliance.audits.futures-channel]]
who = "Joel Dice <joel.dice@gmail.com>"
criteria = "safe-to-deploy"
version = "0.3.31"

[[audits.bytecode-alliance.audits.futures-core]]
who = "Pat Hickey <phickey@fastly.com>"
criteria = "safe-to-deploy"
version = "0.3.27"
notes = "Unsafe used to implement a concurrency primitive AtomicWaker. Well-commented and not obviously incorrect. Like my other audits of these concurrency primitives inside the futures family, I couldn't certify that it is correct without formal methods, but that is out of scope for this vetting."

[[audits.bytecode-alliance.audits.futures-core]]
who = "Pat Hickey <pat@moreproductive.org>"
criteria = "safe-to-deploy"
delta = "0.3.28 -> 0.3.31"

[[audits.bytecode-alliance.audits.futures-executor]]
who = "Pat Hickey <phickey@fastly.com>"
criteria = "safe-to-deploy"
version = "0.3.27"
notes = "Unsafe used to implement the unpark mutex, which is well commented and not obviously incorrect. Like with futures-channel I wouldn't be able to certify it as correct without formal methods."

[[audits.bytecode-alliance.audits.futures-io]]
who = "Joel Dice <joel.dice@gmail.com>"
criteria = "safe-to-deploy"
version = "0.3.31"

[[audits.bytecode-alliance.audits.futures-macro]]
who = "Joel Dice <joel.dice@gmail.com>"
criteria = "safe-to-deploy"
version = "0.3.31"

[[audits.bytecode-alliance.audits.futures-sink]]
who = "Pat Hickey <phickey@fastly.com>"
criteria = "safe-to-deploy"
version = "0.3.27"

[[audits.bytecode-alliance.audits.futures-sink]]
who = "Pat Hickey <pat@moreproductive.org>"
criteria = "safe-to-deploy"
delta = "0.3.28 -> 0.3.31"

[[audits.bytecode-alliance.audits.futures-task]]
who = "Pat Hickey <pat@moreproductive.org>"
criteria = "safe-to-deploy"
delta = "0.3.27 -> 0.3.31"

[[audits.bytecode-alliance.audits.futures-util]]
who = "Pat Hickey <pat@moreproductive.org>"
criteria = "safe-to-deploy"
delta = "0.3.27 -> 0.3.31"
notes = "New waker_ref module contains \"FIXME: panics on Arc::clone / refcount changes could wreak havoc...\" comment, but this corner case feels low risk."

[[audits.bytecode-alliance.audits.hashbrown]]
who = "Chris Fallin <chris@cfallin.org>"
criteria = "safe-to-deploy"
delta = "0.14.5 -> 0.15.2"

[[audits.bytecode-alliance.audits.heck]]
who = "Alex Crichton <alex@alexcrichton.com>"
criteria = "safe-to-deploy"
delta = "0.4.1 -> 0.5.0"
notes = "Minor changes for a `no_std` upgrade but otherwise everything looks as expected."

[[audits.bytecode-alliance.audits.http-body]]
who = "Pat Hickey <phickey@fastly.com>"
criteria = "safe-to-deploy"
version = "1.0.0-rc.2"

[[audits.bytecode-alliance.audits.http-body]]
who = "Alex Crichton <alex@alexcrichton.com>"
criteria = "safe-to-deploy"
delta = "1.0.0-rc.2 -> 1.0.0"
notes = "Only minor changes made for a stable release."

[[audits.bytecode-alliance.audits.http-body-util]]
who = "Pat Hickey <phickey@fastly.com>"
criteria = "safe-to-deploy"
version = "0.1.0-rc.2"
notes = "only one use of unsafe related to pin projection. unclear to me why pin_project! is used in many modules of the project, but the expanded output of that macro is inlined in either.rs"

[[audits.bytecode-alliance.audits.http-body-util]]
who = "Alex Crichton <alex@alexcrichton.com>"
criteria = "safe-to-deploy"
delta = "0.1.0-rc.2 -> 0.1.0"
notes = "Minor documentation updates an additions, nothing major."

[[audits.bytecode-alliance.audits.iana-time-zone-haiku]]
who = "Dan Gohman <dev@sunfishcode.online>"
criteria = "safe-to-deploy"
version = "0.1.2"

[[audits.bytecode-alliance.audits.itertools]]
who = "Nick Fitzgerald <fitzgen@gmail.com>"
criteria = "safe-to-deploy"
delta = "0.10.5 -> 0.12.1"
notes = """
Minimal `unsafe` usage. Few blocks that existed looked reasonable. Does what it
says on the tin: lots of iterators.
"""

[[audits.bytecode-alliance.audits.itertools]]
who = "Alex Crichton <alex@alexcrichton.com>"
criteria = "safe-to-deploy"
delta = "0.12.1 -> 0.14.0"
notes = """
Lots of new iterators and shuffling some things around. Some new unsafe code but
it's well-documented and well-tested. Nothing suspicious.
"""

[[audits.bytecode-alliance.audits.libc]]
who = "Dan Gohman <dev@sunfishcode.online>"
criteria = "safe-to-deploy"
delta = "0.2.158 -> 0.2.161"

[[audits.bytecode-alliance.audits.libc]]
who = "Alex Crichton <alex@alexcrichton.com>"
criteria = "safe-to-deploy"
delta = "0.2.161 -> 0.2.171"
notes = """
Lots of unsafe, but that's par for the course with libc, it's all FFI type
definitions updates/adjustments/etc.
"""

[[audits.bytecode-alliance.audits.libm]]
who = "Alex Crichton <alex@alexcrichton.com>"
criteria = "safe-to-deploy"
delta = "0.2.2 -> 0.2.4"
notes = """
This diff primarily fixes a few issues with the `fma`-related functions,
but also contains some other minor fixes as well. Everything looks A-OK and
as expected.
"""

[[audits.bytecode-alliance.audits.libm]]
who = "Alex Crichton <alex@alexcrichton.com>"
criteria = "safe-to-deploy"
delta = "0.2.4 -> 0.2.7"
notes = """
This is a minor update which has some testing affordances as well as some
updated math algorithms.
"""

[[audits.bytecode-alliance.audits.matchers]]
who = "Pat Hickey <phickey@fastly.com>"
criteria = "safe-to-deploy"
version = "0.1.0"

[[audits.bytecode-alliance.audits.miniz_oxide]]
who = "Alex Crichton <alex@alexcrichton.com>"
criteria = "safe-to-deploy"
version = "0.7.1"
notes = """
This crate is a Rust implementation of zlib compression/decompression and has
been used by default by the Rust standard library for quite some time. It's also
a default dependency of the popular `backtrace` crate for decompressing debug
information. This crate forbids unsafe code and does not otherwise access system
resources. It's originally a port of the `miniz.c` library as well, and given
its own longevity should be relatively hardened against some of the more common
compression-related issues.
"""

[[audits.bytecode-alliance.audits.nu-ansi-term]]
who = "Pat Hickey <phickey@fastly.com>"
criteria = "safe-to-deploy"
version = "0.46.0"
notes = "one use of unsafe to call windows specific api to get console handle."

[[audits.bytecode-alliance.audits.overload]]
who = "Pat Hickey <phickey@fastly.com>"
criteria = "safe-to-deploy"
version = "0.1.1"
notes = "small crate, only defines macro-rules!, nicely documented as well"

[[audits.bytecode-alliance.audits.percent-encoding]]
who = "Alex Crichton <alex@alexcrichton.com>"
criteria = "safe-to-deploy"
version = "2.2.0"
notes = """
This crate is a single-file crate that does what it says on the tin. There are
a few `unsafe` blocks related to utf-8 validation which are locally verifiable
as correct and otherwise this crate is good to go.
"""

[[audits.bytecode-alliance.audits.pin-utils]]
who = "Pat Hickey <phickey@fastly.com>"
criteria = "safe-to-deploy"
version = "0.1.0"

[[audits.bytecode-alliance.audits.pkg-config]]
who = "Pat Hickey <phickey@fastly.com>"
criteria = "safe-to-deploy"
version = "0.3.25"
notes = "This crate shells out to the pkg-config executable, but it appears to sanitize inputs reasonably."

[[audits.bytecode-alliance.audits.pkg-config]]
who = "Alex Crichton <alex@alexcrichton.com>"
criteria = "safe-to-deploy"
delta = "0.3.26 -> 0.3.29"
notes = """
No `unsafe` additions or anything outside of the purview of the crate in this
change.
"""

[[audits.bytecode-alliance.audits.rustc-demangle]]
who = "Alex Crichton <alex@alexcrichton.com>"
criteria = "safe-to-deploy"
version = "0.1.21"
notes = "I am the author of this crate."

[[audits.bytecode-alliance.audits.semver]]
who = "Pat Hickey <phickey@fastly.com>"
criteria = "safe-to-deploy"
version = "1.0.17"
notes = "plenty of unsafe pointer and vec tricks, but in well-structured and commented code that appears to be correct"

[[audits.bytecode-alliance.audits.sharded-slab]]
who = "Pat Hickey <phickey@fastly.com>"
criteria = "safe-to-deploy"
version = "0.1.4"
notes = "I always really enjoy reading eliza's code, she left perfect comments at every use of unsafe."

[[audits.bytecode-alliance.audits.shlex]]
who = "Alex Crichton <alex@alexcrichton.com>"
criteria = "safe-to-deploy"
version = "1.1.0"
notes = "Only minor `unsafe` code blocks which look valid and otherwise does what it says on the tin."

[[audits.bytecode-alliance.audits.signal-hook-registry]]
who = "Pat Hickey <phickey@fastly.com>"
criteria = "safe-to-deploy"
version = "1.4.1"

[[audits.bytecode-alliance.audits.thread_local]]
who = "Pat Hickey <phickey@fastly.com>"
criteria = "safe-to-deploy"
version = "1.1.4"
notes = "uses unsafe to implement thread local storage of objects"

[[audits.bytecode-alliance.audits.tinyvec]]
who = "Alex Crichton <alex@alexcrichton.com>"
criteria = "safe-to-deploy"
version = "1.6.0"
notes = """
This crate, while it implements collections, does so without `std::*` APIs and
without `unsafe`. Skimming the crate everything looks reasonable and what one
would expect from idiomatic safe collections in Rust.
"""

[[audits.bytecode-alliance.audits.tracing-subscriber]]
who = "Pat Hickey <phickey@fastly.com>"
criteria = "safe-to-deploy"
version = "0.3.17"

[[audits.bytecode-alliance.audits.try-lock]]
who = "Pat Hickey <phickey@fastly.com>"
criteria = "safe-to-deploy"
version = "0.2.4"
notes = "Implements a concurrency primitive with atomics, and is not obviously incorrect"

[[audits.bytecode-alliance.audits.vcpkg]]
who = "Pat Hickey <phickey@fastly.com>"
criteria = "safe-to-deploy"
version = "0.2.15"
notes = "no build.rs, no macros, no unsafe. It reads the filesystem and makes copies of DLLs into OUT_DIR."

[[audits.bytecode-alliance.audits.want]]
who = "Pat Hickey <phickey@fastly.com>"
criteria = "safe-to-deploy"
version = "0.3.0"

[[audits.bytecode-alliance.audits.webpki-roots]]
who = "Pat Hickey <phickey@fastly.com>"
criteria = "safe-to-deploy"
delta = "0.22.4 -> 0.23.0"

[[audits.bytecode-alliance.audits.webpki-roots]]
who = "Pat Hickey <phickey@fastly.com>"
criteria = "safe-to-deploy"
delta = "0.23.0 -> 0.25.2"

[[audits.embark-studios.audits.anyhow]]
who = "Johan Andersson <opensource@embark-studios.com>"
criteria = "safe-to-deploy"
version = "1.0.58"

[[audits.embark-studios.audits.ident_case]]
who = "Johan Andersson <opensource@embark-studios.com>"
criteria = "safe-to-deploy"
version = "1.0.1"
notes = "No unsafe usage or ambient capabilities"

[[audits.embark-studios.audits.num_enum]]
who = "Johan Andersson <opensource@embark-studios.com>"
criteria = "safe-to-deploy"
version = "0.5.11"
notes = "No unsafe usage or ambient capabilities"

[[audits.embark-studios.audits.num_enum]]
who = "Johan Andersson <opensource@embark-studios.com>"
criteria = "safe-to-deploy"
delta = "0.5.11 -> 0.6.1"
notes = "Minor changes"

[[audits.embark-studios.audits.num_enum]]
who = "Johan Andersson <opensource@embark-studios.com>"
criteria = "safe-to-deploy"
delta = "0.6.1 -> 0.7.0"

[[audits.embark-studios.audits.num_enum_derive]]
who = "Johan Andersson <opensource@embark-studios.com>"
criteria = "safe-to-deploy"
version = "0.5.11"
notes = "Proc macro that generates some unsafe code for conversion but looks sound, no ambient capabilities"

[[audits.embark-studios.audits.num_enum_derive]]
who = "Johan Andersson <opensource@embark-studios.com>"
criteria = "safe-to-deploy"
delta = "0.5.11 -> 0.6.1"
notes = "Minor changes"

[[audits.embark-studios.audits.num_enum_derive]]
who = "Johan Andersson <opensource@embark-studios.com>"
criteria = "safe-to-deploy"
delta = "0.6.1 -> 0.7.0"

[[audits.embark-studios.audits.tap]]
who = "Johan Andersson <opensource@embark-studios.com>"
criteria = "safe-to-deploy"
version = "1.0.1"
notes = "No unsafe usage or ambient capabilities"

[[audits.embark-studios.audits.thiserror]]
who = "Johan Andersson <opensource@embark-studios.com>"
criteria = "safe-to-deploy"
version = "1.0.40"
notes = "Wrapper over implementation crate, found no unsafe or ambient capabilities used"

[[audits.embark-studios.audits.thiserror-impl]]
who = "Johan Andersson <opensource@embark-studios.com>"
criteria = "safe-to-deploy"
version = "1.0.40"
notes = "Found no unsafe or ambient capabilities used"

[[audits.embark-studios.audits.valuable]]
who = "Johan Andersson <opensource@embark-studios.com>"
criteria = "safe-to-deploy"
version = "0.1.0"
notes = "No unsafe usage or ambient capabilities, sane build script"

[[audits.embark-studios.audits.webpki-roots]]
who = "Johan Andersson <opensource@embark-studios.com>"
criteria = "safe-to-deploy"
version = "0.22.4"
notes = "Inspected it to confirm that it only contains data definitions and no runtime code"

[[audits.fermyon.audits.oorandom]]
who = "Radu Matei <radu.matei@fermyon.com>"
criteria = "safe-to-run"
version = "11.1.3"

[[audits.google.audits.anstyle]]
who = "Yu-An Wang <wyuang@google.com>"
criteria = "safe-to-run"
version = "1.0.4"
aggregated-from = "https://chromium.googlesource.com/chromiumos/third_party/rust_crates/+/refs/heads/main/cargo-vet/audits.toml?format=TEXT"

[[audits.google.audits.anstyle]]
who = "Lukasz Anforowicz <lukasza@chromium.org>"
criteria = "safe-to-run"
delta = "1.0.4 -> 1.0.6"
aggregated-from = "https://chromium.googlesource.com/chromium/src/+/main/third_party/rust/chromium_crates_io/supply-chain/audits.toml?format=TEXT"

[[audits.google.audits.anstyle]]
who = "danakj <danakj@chromium.org>"
criteria = "safe-to-run"
delta = "1.0.6 -> 1.0.7"
aggregated-from = "https://chromium.googlesource.com/chromium/src/+/main/third_party/rust/chromium_crates_io/supply-chain/audits.toml?format=TEXT"

[[audits.google.audits.anstyle]]
who = "Lukasz Anforowicz <lukasza@chromium.org>"
criteria = "safe-to-run"
delta = "1.0.7 -> 1.0.8"
notes = "Only Cargo.toml changes in the 1.0.7 => 1.0.8 delta."
aggregated-from = "https://chromium.googlesource.com/chromium/src/+/main/third_party/rust/chromium_crates_io/supply-chain/audits.toml?format=TEXT"

[[audits.google.audits.autocfg]]
who = "Lukasz Anforowicz <lukasza@chromium.org>"
criteria = "safe-to-deploy"
version = "1.1.0"
notes = """
Grepped for `-i cipher`, `-i crypto`, `'\bfs\b'``, `'\bnet\b'``, `'\bunsafe\b'``
and there were no hits except for reasonable, client-controlled usage of
`std::fs` in `AutoCfg::with_dir`.

This crate has been added to Chromium in
https://source.chromium.org/chromium/chromium/src/+/591a0f30c5eac93b6a3d981c2714ffa4db28dbcb
The CL description contains a link to a Google-internal document with audit details.
"""
aggregated-from = "https://chromium.googlesource.com/chromium/src/+/main/third_party/rust/chromium_crates_io/supply-chain/audits.toml?format=TEXT"

[[audits.google.audits.autocfg]]
who = "Lukasz Anforowicz <lukasza@chromium.org>"
criteria = "safe-to-deploy"
delta = "1.1.0 -> 1.2.0"
notes = '''
Grepped for `-i cipher`, `-i crypto`, `'\bfs\b'``, `'\bnet\b'``, `'\bunsafe\b'``
and nothing changed from the baseline audit of 1.1.0.  Skimmed through the
1.1.0 => 1.2.0 delta and everything seemed okay.
'''
aggregated-from = "https://chromium.googlesource.com/chromium/src/+/main/third_party/rust/chromium_crates_io/supply-chain/audits.toml?format=TEXT"

[[audits.google.audits.bitflags]]
who = "Lukasz Anforowicz <lukasza@chromium.org>"
criteria = "safe-to-deploy"
version = "1.3.2"
notes = """
Security review of earlier versions of the crate can be found at
(Google-internal, sorry): go/image-crate-chromium-security-review

The crate exposes a function marked as `unsafe`, but doesn't use any
`unsafe` blocks (except for tests of the single `unsafe` function).  I
think this justifies marking this crate as `ub-risk-1`.

Additional review comments can be found at https://crrev.com/c/4723145/31
"""
aggregated-from = "https://chromium.googlesource.com/chromium/src/+/main/third_party/rust/chromium_crates_io/supply-chain/audits.toml?format=TEXT"

[[audits.google.audits.bitflags]]
who = "Lukasz Anforowicz <lukasza@chromium.org>"
criteria = "safe-to-deploy"
delta = "2.6.0 -> 2.8.0"
notes = "No changes related to `unsafe impl ... bytemuck` pieces from `src/external.rs`."
aggregated-from = "https://chromium.googlesource.com/chromium/src/+/main/third_party/rust/chromium_crates_io/supply-chain/audits.toml?format=TEXT"

[[audits.google.audits.bitflags]]
who = "Daniel Cheng <dcheng@chromium.org>"
criteria = "safe-to-deploy"
delta = "2.8.0 -> 2.9.0"
notes = "Adds a straightforward clear() function, but no new unsafe code."
aggregated-from = "https://chromium.googlesource.com/chromium/src/+/main/third_party/rust/chromium_crates_io/supply-chain/audits.toml?format=TEXT"

[[audits.google.audits.bstr]]
who = "danakj <danakj@chromium.org>"
criteria = "safe-to-deploy"
version = "1.10.0"
notes = """
WARNING: This certification is a result of a **partial** audit.  The
`unicode` feature has **not** been audited.  The unicode feature has
soundness that depends on the correctness of regex automata that are
shipped as binary blobs. They have not been reviewed here.Ability to
track partial audits is tracked in
https://github.com/mozilla/cargo-vet/issues/380.
"""
aggregated-from = "https://chromium.googlesource.com/chromium/src/+/main/third_party/rust/chromium_crates_io/supply-chain/audits.toml?format=TEXT"

[[audits.google.audits.bstr]]
who = "Adrian Taylor <adetaylor@chromium.org>"
criteria = "safe-to-deploy"
delta = "1.10.0 -> 1.11.0"
notes = "Changes two unsafe blocks to use core::mem::align_of<usize> instead of core::mem::size_of<usize> which shouldn't differ on mainstream platforms."
aggregated-from = "https://chromium.googlesource.com/chromium/src/+/main/third_party/rust/chromium_crates_io/supply-chain/audits.toml?format=TEXT"

[[audits.google.audits.bstr]]
who = "Lukasz Anforowicz <lukasza@chromium.org>"
criteria = "safe-to-deploy"
delta = "1.11.0 -> 1.11.1"
notes = "This release just excludes Unicode data files from being published to crates.io"
aggregated-from = "https://chromium.googlesource.com/chromium/src/+/main/third_party/rust/chromium_crates_io/supply-chain/audits.toml?format=TEXT"

[[audits.google.audits.bstr]]
who = "Dustin J. Mitchell <djmitche@chromium.org>"
criteria = "safe-to-deploy"
delta = "1.11.1 -> 1.11.3"
notes = "No unsafe changes"
aggregated-from = "https://chromium.googlesource.com/chromium/src/+/main/third_party/rust/chromium_crates_io/supply-chain/audits.toml?format=TEXT"

[[audits.google.audits.bytemuck]]
who = "Lukasz Anforowicz <lukasza@chromium.org>"
criteria = "safe-to-deploy"
version = "1.16.3"
notes = """
Review notes from the original audit (of 1.14.3) may be found in
https://crrev.com/c/5362675.  Note that this audit has initially missed UB risk
that was fixed in 1.16.2 - see https://github.com/Lokathor/bytemuck/pull/258.
Because of this, the original audit has been edited to certify version `1.16.3`
instead (see also https://crrev.com/c/5771867).
"""
aggregated-from = "https://chromium.googlesource.com/chromium/src/+/main/third_party/rust/chromium_crates_io/supply-chain/audits.toml?format=TEXT"

[[audits.google.audits.byteorder]]
who = "danakj <danakj@chromium.org>"
criteria = "safe-to-deploy"
version = "1.5.0"
notes = "Unsafe review in https://crrev.com/c/5838022"
aggregated-from = "https://chromium.googlesource.com/chromium/src/+/main/third_party/rust/chromium_crates_io/supply-chain/audits.toml?format=TEXT"

[[audits.google.audits.cast]]
who = "George Burgess IV <gbiv@google.com>"
criteria = "safe-to-run"
version = "0.3.0"
aggregated-from = "https://chromium.googlesource.com/chromiumos/third_party/rust_crates/+/refs/heads/main/cargo-vet/audits.toml?format=TEXT"

[[audits.google.audits.cfg-if]]
who = "George Burgess IV <gbiv@google.com>"
criteria = "safe-to-deploy"
version = "1.0.0"
aggregated-from = "https://chromium.googlesource.com/chromiumos/third_party/rust_crates/+/refs/heads/main/cargo-vet/audits.toml?format=TEXT"

[[audits.google.audits.ciborium]]
who = "Daniel Verkamp <dverkamp@chromium.org>"
criteria = "safe-to-run"
version = "0.2.2"
aggregated-from = "https://chromium.googlesource.com/chromiumos/third_party/rust_crates/+/refs/heads/main/cargo-vet/audits.toml?format=TEXT"

[[audits.google.audits.ciborium-io]]
who = "Daniel Verkamp <dverkamp@chromium.org>"
criteria = "safe-to-run"
version = "0.2.2"
aggregated-from = "https://chromium.googlesource.com/chromiumos/third_party/rust_crates/+/refs/heads/main/cargo-vet/audits.toml?format=TEXT"

[[audits.google.audits.ciborium-ll]]
who = "Daniel Verkamp <dverkamp@chromium.org>"
criteria = "safe-to-run"
version = "0.2.2"
aggregated-from = "https://chromium.googlesource.com/chromiumos/third_party/rust_crates/+/refs/heads/main/cargo-vet/audits.toml?format=TEXT"

[[audits.google.audits.clap]]
who = "Lukasz Anforowicz <lukasza@chromium.org>"
criteria = "safe-to-deploy"
version = "4.5.15"
notes = '''
Grepped for `-i cipher`, `-i crypto`, `'\bfs\b'`, `'\bnet\b'`, `'\bunsafe\b'`
and there were no hits, except for `std::net::IpAddr` usage in
`examples/typed-derive.rs`.
'''
aggregated-from = "https://chromium.googlesource.com/chromium/src/+/main/third_party/rust/chromium_crates_io/supply-chain/audits.toml?format=TEXT"

[[audits.google.audits.clap]]
who = "danakj <danakj@chromium.org>"
criteria = "safe-to-deploy"
delta = "4.5.15 -> 4.5.17"
notes = "Minor code change and toml changes."
aggregated-from = "https://chromium.googlesource.com/chromium/src/+/main/third_party/rust/chromium_crates_io/supply-chain/audits.toml?format=TEXT"

[[audits.google.audits.clap]]
who = "Lukasz Anforowicz <lukasza@chromium.org>"
criteria = "safe-to-deploy"
delta = "4.5.17 -> 4.5.18"
aggregated-from = "https://chromium.googlesource.com/chromium/src/+/main/third_party/rust/chromium_crates_io/supply-chain/audits.toml?format=TEXT"

[[audits.google.audits.clap]]
who = "danakj <danakj@chromium.org>"
criteria = "safe-to-deploy"
delta = "4.5.18 -> 4.5.20"
notes = "Trivial changes"
aggregated-from = "https://chromium.googlesource.com/chromium/src/+/main/third_party/rust/chromium_crates_io/supply-chain/audits.toml?format=TEXT"

[[audits.google.audits.clap_builder]]
who = "Lukasz Anforowicz <lukasza@chromium.org>"
criteria = "safe-to-deploy"
version = "4.5.15"
notes = '''
Grepped for `-i cipher`, `-i crypto`, `'\bfs\b'`, `'\bnet\b'`, `'\bunsafe\b'`
and there were no hits.
'''
aggregated-from = "https://chromium.googlesource.com/chromium/src/+/main/third_party/rust/chromium_crates_io/supply-chain/audits.toml?format=TEXT"

[[audits.google.audits.clap_builder]]
who = "danakj <danakj@chromium.org>"
criteria = "safe-to-deploy"
delta = "4.5.15 -> 4.5.17"
notes = "No new unsafe, net, fs"
aggregated-from = "https://chromium.googlesource.com/chromium/src/+/main/third_party/rust/chromium_crates_io/supply-chain/audits.toml?format=TEXT"

[[audits.google.audits.clap_builder]]
who = "Lukasz Anforowicz <lukasza@chromium.org>"
criteria = "safe-to-deploy"
delta = "4.5.17 -> 4.5.18"
aggregated-from = "https://chromium.googlesource.com/chromium/src/+/main/third_party/rust/chromium_crates_io/supply-chain/audits.toml?format=TEXT"

[[audits.google.audits.clap_builder]]
who = "danakj <danakj@chromium.org>"
criteria = "safe-to-run"
delta = "4.5.18 -> 4.5.20"
notes = "No new unsafe"
aggregated-from = "https://chromium.googlesource.com/chromium/src/+/main/third_party/rust/chromium_crates_io/supply-chain/audits.toml?format=TEXT"

[[audits.google.audits.clap_lex]]
who = "Ying Hsu <yinghsu@chromium.org>"
criteria = "safe-to-run"
version = "0.7.0"
aggregated-from = "https://chromium.googlesource.com/chromiumos/third_party/rust_crates/+/refs/heads/main/cargo-vet/audits.toml?format=TEXT"

[[audits.google.audits.clap_lex]]
who = "Adrian Taylor <adetaylor@chromium.org>"
criteria = "safe-to-run"
delta = "0.7.0 -> 0.7.1"
aggregated-from = "https://chromium.googlesource.com/chromium/src/+/main/third_party/rust/chromium_crates_io/supply-chain/audits.toml?format=TEXT"

[[audits.google.audits.clap_lex]]
who = "Lukasz Anforowicz <lukasza@chromium.org>"
criteria = "safe-to-run"
delta = "0.7.1 -> 0.7.2"
notes = "No `.rs` changes in the delta."
aggregated-from = "https://chromium.googlesource.com/chromium/src/+/main/third_party/rust/chromium_crates_io/supply-chain/audits.toml?format=TEXT"

[[audits.google.audits.cpp_demangle]]
who = "Hidenori Kobayashi <hidenorik@chromium.org>"
criteria = "safe-to-run"
version = "0.4.3"
aggregated-from = "https://chromium.googlesource.com/chromiumos/third_party/rust_crates/+/refs/heads/main/cargo-vet/audits.toml?format=TEXT"

[[audits.google.audits.crc32fast]]
who = "Lukasz Anforowicz <lukasza@chromium.org>"
criteria = "safe-to-deploy"
version = "1.4.2"
notes = """
Security review of earlier versions of the crate can be found at
(Google-internal, sorry): go/image-crate-chromium-security-review

Audit comments for 1.4.2 can be found at https://crrev.com/c/4723145.
"""
aggregated-from = "https://chromium.googlesource.com/chromium/src/+/main/third_party/rust/chromium_crates_io/supply-chain/audits.toml?format=TEXT"

[[audits.google.audits.equivalent]]
who = "George Burgess IV <gbiv@google.com>"
criteria = "safe-to-deploy"
version = "1.0.1"
aggregated-from = "https://chromium.googlesource.com/chromiumos/third_party/rust_crates/+/refs/heads/main/cargo-vet/audits.toml?format=TEXT"

[[audits.google.audits.fastrand]]
who = "George Burgess IV <gbiv@google.com>"
criteria = "safe-to-deploy"
version = "1.9.0"
notes = """
`does-not-implement-crypto` is certified because this crate explicitly says
that the RNG here is not cryptographically secure.
"""
aggregated-from = "https://chromium.googlesource.com/chromiumos/third_party/rust_crates/+/refs/heads/main/cargo-vet/audits.toml?format=TEXT"

[[audits.google.audits.flate2]]
who = "Lukasz Anforowicz <lukasza@chromium.org>"
criteria = "safe-to-deploy"
version = "1.0.30"
notes = '''
WARNING: This certification is a result of a **partial** audit.  The
`any_zlib` code has **not** been audited.  Ability to track partial
audits is tracked in https://github.com/mozilla/cargo-vet/issues/380
Chromium does use the `any_zlib` feature(s).  Accidentally depending on
this feature in the future is prevented using the `ban_features` feature
of `gnrt` - see:
https://crrev.com/c/4723145/31/third_party/rust/chromium_crates_io/gnrt_config.toml

Security review of earlier versions of the crate can be found at
(Google-internal, sorry): go/image-crate-chromium-security-review

I grepped for `-i cipher`, `-i crypto`, `'\bfs\b'`, `'\bnet\b'`, `'\bunsafe\b'`.

All `unsafe` in `flate2` is gated behind `#[cfg(feature = "any_zlib")]`:

* The code under `src/ffi/...` will not be used because the `mod c`
  declaration in `src/ffi/mod.rs` depends on the `any_zlib` config
* 7 uses of `unsafe` in `src/mem.rs` also all depend on the
  `any_zlib` config:
    - 2 in `fn set_dictionary` (under `impl Compress`)
    - 2 in `fn set_level` (under `impl Compress`)
    - 3 in `fn set_dictionary` (under `impl Decompress`)

All hits of `'\bfs\b'` are in comments, or example code, or test code
(but not in product code).

There were no hits of `-i cipher`, `-i crypto`, `'\bnet\b'`.
'''
aggregated-from = "https://chromium.googlesource.com/chromium/src/+/main/third_party/rust/chromium_crates_io/supply-chain/audits.toml?format=TEXT"

[[audits.google.audits.futures]]
who = "George Burgess IV <gbiv@google.com>"
criteria = "safe-to-deploy"
version = "0.3.28"
notes = """
`futures` has no logic other than tests - it simply `pub use`s things from
other crates.
"""
aggregated-from = "https://chromium.googlesource.com/chromiumos/third_party/rust_crates/+/refs/heads/main/cargo-vet/audits.toml?format=TEXT"

[[audits.google.audits.heck]]
who = "Lukasz Anforowicz <lukasza@chromium.org>"
criteria = "safe-to-deploy"
version = "0.4.1"
notes = """
Grepped for `-i cipher`, `-i crypto`, `'\bfs\b'``, `'\bnet\b'``, `'\bunsafe\b'``
and there were no hits.

`heck` (version `0.3.3`) has been added to Chromium in
https://source.chromium.org/chromium/chromium/src/+/28841c33c77833cc30b286f9ae24c97e7a8f4057
"""
aggregated-from = "https://chromium.googlesource.com/chromium/src/+/main/third_party/rust/chromium_crates_io/supply-chain/audits.toml?format=TEXT"

[[audits.google.audits.httpdate]]
who = "George Burgess IV <gbiv@google.com>"
criteria = "safe-to-deploy"
version = "1.0.3"
aggregated-from = "https://chromium.googlesource.com/chromiumos/third_party/rust_crates/+/refs/heads/main/cargo-vet/audits.toml?format=TEXT"

[[audits.google.audits.is-terminal]]
who = "George Burgess IV <gbiv@google.com>"
criteria = "safe-to-run"
version = "0.4.2"
aggregated-from = "https://chromium.googlesource.com/chromiumos/third_party/rust_crates/+/refs/heads/main/cargo-vet/audits.toml?format=TEXT"

[[audits.google.audits.is-terminal]]
who = "George Burgess IV <gbiv@google.com>"
criteria = "safe-to-run"
delta = "0.4.2 -> 0.4.9"
aggregated-from = "https://chromium.googlesource.com/chromiumos/third_party/rust_crates/+/refs/heads/main/cargo-vet/audits.toml?format=TEXT"

[[audits.google.audits.itoa]]
who = "Lukasz Anforowicz <lukasza@chromium.org>"
criteria = "safe-to-deploy"
version = "1.0.10"
notes = '''
I grepped for \"crypt\", \"cipher\", \"fs\", \"net\" - there were no hits.

There are a few places where `unsafe` is used.  Unsafe review notes can be found
in https://crrev.com/c/5350697.

Version 1.0.1 of this crate has been added to Chromium in
https://crrev.com/c/3321896.
'''
aggregated-from = "https://chromium.googlesource.com/chromium/src/+/main/third_party/rust/chromium_crates_io/supply-chain/audits.toml?format=TEXT"

[[audits.google.audits.itoa]]
who = "Lukasz Anforowicz <lukasza@chromium.org>"
criteria = "safe-to-deploy"
delta = "1.0.10 -> 1.0.11"
notes = """
Straightforward diff between 1.0.10 and 1.0.11 - only 3 commits:

* Bumping up the version
* A touch up of comments
* And my own PR to make `unsafe` blocks more granular:
  https://github.com/dtolnay/itoa/pull/42
"""
aggregated-from = "https://chromium.googlesource.com/chromium/src/+/main/third_party/rust/chromium_crates_io/supply-chain/audits.toml?format=TEXT"

[[audits.google.audits.lazy_static]]
who = "Lukasz Anforowicz <lukasza@chromium.org>"
criteria = "safe-to-deploy"
version = "1.4.0"
notes = '''
I grepped for \"crypt\", \"cipher\", \"fs\", \"net\" - there were no hits.

There are two places where `unsafe` is used.  Unsafe review notes can be found
in https://crrev.com/c/5347418.

This crate has been added to Chromium in https://crrev.com/c/3321895.
'''
aggregated-from = "https://chromium.googlesource.com/chromium/src/+/main/third_party/rust/chromium_crates_io/supply-chain/audits.toml?format=TEXT"

[[audits.google.audits.lazy_static]]
who = "Lukasz Anforowicz <lukasza@chromium.org>"
criteria = "safe-to-deploy"
delta = "1.4.0 -> 1.5.0"
notes = "Unsafe review notes: https://crrev.com/c/5650836"
aggregated-from = "https://chromium.googlesource.com/chromium/src/+/main/third_party/rust/chromium_crates_io/supply-chain/audits.toml?format=TEXT"

[[audits.google.audits.nix]]
who = "David Koloski <dkoloski@google.com>"
criteria = "safe-to-run"
version = "0.26.2"
notes = """
Reviewed on https://fxrev.dev/780283
Issues:
- https://github.com/nix-rust/nix/issues/1975
- https://github.com/nix-rust/nix/issues/1977
- https://github.com/nix-rust/nix/pull/1978
- https://github.com/nix-rust/nix/pull/1979
- https://github.com/nix-rust/nix/issues/1980
- https://github.com/nix-rust/nix/issues/1981
- https://github.com/nix-rust/nix/pull/1983
- https://github.com/nix-rust/nix/issues/1990
- https://github.com/nix-rust/nix/pull/1992
- https://github.com/nix-rust/nix/pull/1993
"""
aggregated-from = "https://fuchsia.googlesource.com/fuchsia/+/refs/heads/main/third_party/rust_crates/supply-chain/audits.toml?format=TEXT"

[[audits.google.audits.nom]]
who = "danakj@chromium.org"
criteria = "safe-to-deploy"
version = "7.1.3"
notes = """
Reviewed in https://chromium-review.googlesource.com/c/chromium/src/+/5046153
"""
aggregated-from = "https://chromium.googlesource.com/chromium/src/+/main/third_party/rust/chromium_crates_io/supply-chain/audits.toml?format=TEXT"

[[audits.google.audits.num-iter]]
who = "George Burgess IV <gbiv@google.com>"
criteria = "safe-to-deploy"
version = "0.1.43"
aggregated-from = "https://chromium.googlesource.com/chromiumos/third_party/rust_crates/+/refs/heads/main/cargo-vet/audits.toml?format=TEXT"

[[audits.google.audits.pin-project-lite]]
who = "David Koloski <dkoloski@google.com>"
criteria = "safe-to-deploy"
version = "0.2.9"
notes = "Reviewed on https://fxrev.dev/824504"
aggregated-from = "https://fuchsia.googlesource.com/fuchsia/+/refs/heads/main/third_party/rust_crates/supply-chain/audits.toml?format=TEXT"

[[audits.google.audits.pin-project-lite]]
who = "David Koloski <dkoloski@google.com>"
criteria = "safe-to-deploy"
delta = "0.2.9 -> 0.2.13"
notes = "Audited at https://fxrev.dev/946396"
aggregated-from = "https://fuchsia.googlesource.com/fuchsia/+/refs/heads/main/third_party/rust_crates/supply-chain/audits.toml?format=TEXT"

[[audits.google.audits.proc-macro2]]
who = "Lukasz Anforowicz <lukasza@chromium.org>"
criteria = "safe-to-deploy"
version = "1.0.78"
notes = """
Grepped for \"crypt\", \"cipher\", \"fs\", \"net\" - there were no hits
(except for a benign \"fs\" hit in a doc comment)

Notes from the `unsafe` review can be found in https://crrev.com/c/5385745.
"""
aggregated-from = "https://chromium.googlesource.com/chromium/src/+/main/third_party/rust/chromium_crates_io/supply-chain/audits.toml?format=TEXT"

[[audits.google.audits.proc-macro2]]
who = "Adrian Taylor <adetaylor@chromium.org>"
criteria = "safe-to-deploy"
delta = "1.0.78 -> 1.0.79"
aggregated-from = "https://chromium.googlesource.com/chromium/src/+/main/third_party/rust/chromium_crates_io/supply-chain/audits.toml?format=TEXT"

[[audits.google.audits.proc-macro2]]
who = "Adrian Taylor <adetaylor@chromium.org>"
criteria = "safe-to-deploy"
delta = "1.0.79 -> 1.0.80"
aggregated-from = "https://chromium.googlesource.com/chromium/src/+/main/third_party/rust/chromium_crates_io/supply-chain/audits.toml?format=TEXT"

[[audits.google.audits.proc-macro2]]
who = "Dustin J. Mitchell <djmitche@chromium.org>"
criteria = "safe-to-deploy"
delta = "1.0.80 -> 1.0.81"
notes = "Comment changes only"
aggregated-from = "https://chromium.googlesource.com/chromium/src/+/main/third_party/rust/chromium_crates_io/supply-chain/audits.toml?format=TEXT"

[[audits.google.audits.proc-macro2]]
who = "Dustin J. Mitchell <djmitche@chromium.org>"
criteria = "safe-to-deploy"
delta = "1.0.82 -> 1.0.83"
notes = "Substantive change is replacing String with Box<str>, saving memory."
aggregated-from = "https://chromium.googlesource.com/chromium/src/+/main/third_party/rust/chromium_crates_io/supply-chain/audits.toml?format=TEXT"

[[audits.google.audits.proc-macro2]]
who = "Lukasz Anforowicz <lukasza@chromium.org>"
criteria = "safe-to-deploy"
delta = "1.0.83 -> 1.0.84"
notes = "Only doc comment changes in `src/lib.rs`."
aggregated-from = "https://chromium.googlesource.com/chromium/src/+/main/third_party/rust/chromium_crates_io/supply-chain/audits.toml?format=TEXT"

[[audits.google.audits.proc-macro2]]
who = "danakj@chromium.org"
criteria = "safe-to-deploy"
delta = "1.0.84 -> 1.0.85"
notes = "Test-only changes."
aggregated-from = "https://chromium.googlesource.com/chromium/src/+/main/third_party/rust/chromium_crates_io/supply-chain/audits.toml?format=TEXT"

[[audits.google.audits.proc-macro2]]
who = "Lukasz Anforowicz <lukasza@chromium.org>"
criteria = "safe-to-deploy"
delta = "1.0.85 -> 1.0.86"
notes = """
Comment-only changes in `build.rs`.
Reordering of `Cargo.toml` entries.
Just bumping up the version number in `lib.rs`.
Config-related changes in `test_size.rs`.
"""
aggregated-from = "https://chromium.googlesource.com/chromium/src/+/main/third_party/rust/chromium_crates_io/supply-chain/audits.toml?format=TEXT"

[[audits.google.audits.proc-macro2]]
who = "danakj <danakj@chromium.org>"
criteria = "safe-to-deploy"
delta = "1.0.86 -> 1.0.87"
notes = "No new unsafe interactions."
aggregated-from = "https://chromium.googlesource.com/chromium/src/+/main/third_party/rust/chromium_crates_io/supply-chain/audits.toml?format=TEXT"

[[audits.google.audits.proc-macro2]]
who = "Liza Burakova <liza@chromium.org"
criteria = "safe-to-deploy"
delta = "1.0.87 -> 1.0.89"
notes = """
Biggest change is adding error handling in build.rs.
Some config related changes in wrapper.rs.
"""
aggregated-from = "https://chromium.googlesource.com/chromium/src/+/main/third_party/rust/chromium_crates_io/supply-chain/audits.toml?format=TEXT"

[[audits.google.audits.proc-macro2]]
who = "Lukasz Anforowicz <lukasza@chromium.org>"
criteria = "safe-to-deploy"
delta = "1.0.89 -> 1.0.92"
notes = """
I looked at the delta and the previous discussion at
https://chromium-review.googlesource.com/c/chromium/src/+/5385745/3#message-a8e2813129fa3779dab15acede408ee26d67b7f3
and the changes look okay to me (including the `unsafe fn from_str_unchecked`
changes in `wrapper.rs`).
"""
aggregated-from = "https://chromium.googlesource.com/chromium/src/+/main/third_party/rust/chromium_crates_io/supply-chain/audits.toml?format=TEXT"

[[audits.google.audits.proc-macro2]]
who = "Lukasz Anforowicz <lukasza@chromium.org>"
criteria = "safe-to-deploy"
delta = "1.0.92 -> 1.0.93"
notes = "No `unsafe`-related changes."
aggregated-from = "https://chromium.googlesource.com/chromium/src/+/main/third_party/rust/chromium_crates_io/supply-chain/audits.toml?format=TEXT"

[[audits.google.audits.proc-macro2]]
who = "Daniel Cheng <dcheng@chromium.org>"
criteria = "safe-to-deploy"
delta = "1.0.93 -> 1.0.94"
notes = "Minor doc changes and clippy lint adjustments+fixes."
aggregated-from = "https://chromium.googlesource.com/chromium/src/+/main/third_party/rust/chromium_crates_io/supply-chain/audits.toml?format=TEXT"

[[audits.google.audits.quote]]
who = "Lukasz Anforowicz <lukasza@chromium.org>"
criteria = "safe-to-deploy"
version = "1.0.35"
notes = """
Grepped for \"unsafe\", \"crypt\", \"cipher\", \"fs\", \"net\" - there were no hits
(except for benign \"net\" hit in tests and \"fs\" hit in README.md)
"""
aggregated-from = "https://chromium.googlesource.com/chromium/src/+/main/third_party/rust/chromium_crates_io/supply-chain/audits.toml?format=TEXT"

[[audits.google.audits.quote]]
who = "Adrian Taylor <adetaylor@chromium.org>"
criteria = "safe-to-deploy"
delta = "1.0.35 -> 1.0.36"
aggregated-from = "https://chromium.googlesource.com/chromium/src/+/main/third_party/rust/chromium_crates_io/supply-chain/audits.toml?format=TEXT"

[[audits.google.audits.rand]]
who = "Lukasz Anforowicz <lukasza@chromium.org>"
criteria = "safe-to-deploy"
version = "0.8.5"
notes = """
For more detailed unsafe review notes please see https://crrev.com/c/6362797
"""
aggregated-from = "https://chromium.googlesource.com/chromium/src/+/main/third_party/rust/chromium_crates_io/supply-chain/audits.toml?format=TEXT"

[[audits.google.audits.regex-syntax]]
who = "Manish Goregaokar <manishearth@google.com>"
criteria = "safe-to-deploy"
version = "0.8.5"
notes = "Contains no unsafe"
aggregated-from = "https://chromium.googlesource.com/chromium/src/+/main/third_party/rust/chromium_crates_io/supply-chain/audits.toml?format=TEXT"

[[audits.google.audits.ring]]
who = "Laura Peskin <pesk@google.com>"
criteria = "safe-to-deploy"
delta = "0.16.12 -> 0.16.20"
notes = """
Reviewed on: https://fxrev.dev/923001 (0.16.13 -> 0.16.20)
Reviewed on: https://fxrev.dev/716624 (0.16.12 -> 0.16.13)
"""
aggregated-from = "https://fuchsia.googlesource.com/fuchsia/+/refs/heads/main/third_party/rust_crates/supply-chain/audits.toml?format=TEXT"

[[audits.google.audits.rustversion]]
who = "Lukasz Anforowicz <lukasza@chromium.org>"
criteria = "safe-to-deploy"
version = "1.0.14"
notes = """
Grepped for `-i cipher`, `-i crypto`, `'\bfs\b'``, `'\bnet\b'``, `'\bunsafe\b'``
and there were no hits except for:

* Using trivially-safe `unsafe` in test code:

    ```
    tests/test_const.rs:unsafe fn _unsafe() {}
    tests/test_const.rs:const _UNSAFE: () = unsafe { _unsafe() };
    ```

* Using `unsafe` in a string:

    ```
    src/constfn.rs:            \"unsafe\" => Qualifiers::Unsafe,
    ```

* Using `std::fs` in `build/build.rs` to write `${OUT_DIR}/version.expr`
  which is later read back via `include!` used in `src/lib.rs`.

Version `1.0.6` of this crate has been added to Chromium in
https://source.chromium.org/chromium/chromium/src/+/28841c33c77833cc30b286f9ae24c97e7a8f4057
"""
aggregated-from = "https://chromium.googlesource.com/chromium/src/+/main/third_party/rust/chromium_crates_io/supply-chain/audits.toml?format=TEXT"

[[audits.google.audits.rustversion]]
who = "Adrian Taylor <adetaylor@chromium.org>"
criteria = "safe-to-deploy"
delta = "1.0.14 -> 1.0.15"
aggregated-from = "https://chromium.googlesource.com/chromium/src/+/main/third_party/rust/chromium_crates_io/supply-chain/audits.toml?format=TEXT"

[[audits.google.audits.serde]]
who = "Lukasz Anforowicz <lukasza@chromium.org>"
criteria = "safe-to-deploy"
version = "1.0.197"
notes = """
Grepped for `-i cipher`, `-i crypto`, `'\bfs\b'`, `'\bnet\b'`, `'\bunsafe\b'`.

There were some hits for `net`, but they were related to serialization and
not actually opening any connections or anything like that.

There were 2 hits of `unsafe` when grepping:
* In `fn as_str` in `impl Buf`
* In `fn serialize` in `impl Serialize for net::Ipv4Addr`

Unsafe review comments can be found in https://crrev.com/c/5350573/2 (this
review also covered `serde_json_lenient`).

Version 1.0.130 of the crate has been added to Chromium in
https://crrev.com/c/3265545.  The CL description contains a link to a
(Google-internal, sorry) document with a mini security review.
"""
aggregated-from = "https://chromium.googlesource.com/chromium/src/+/main/third_party/rust/chromium_crates_io/supply-chain/audits.toml?format=TEXT"

[[audits.google.audits.serde]]
who = "Dustin J. Mitchell <djmitche@chromium.org>"
criteria = "safe-to-deploy"
delta = "1.0.197 -> 1.0.198"
aggregated-from = "https://chromium.googlesource.com/chromium/src/+/main/third_party/rust/chromium_crates_io/supply-chain/audits.toml?format=TEXT"

[[audits.google.audits.serde]]
who = "danakj <danakj@chromium.org>"
criteria = "safe-to-deploy"
delta = "1.0.198 -> 1.0.201"
aggregated-from = "https://chromium.googlesource.com/chromium/src/+/main/third_party/rust/chromium_crates_io/supply-chain/audits.toml?format=TEXT"

[[audits.google.audits.serde]]
who = "Lukasz Anforowicz <lukasza@chromium.org>"
criteria = "safe-to-deploy"
delta = "1.0.202 -> 1.0.203"
notes = "s/doc_cfg/docsrs/ + tuple_impls/tuple_impl_body-related changes"
aggregated-from = "https://chromium.googlesource.com/chromium/src/+/main/third_party/rust/chromium_crates_io/supply-chain/audits.toml?format=TEXT"

[[audits.google.audits.serde]]
who = "Adrian Taylor <adetaylor@chromium.org>"
criteria = "safe-to-deploy"
delta = "1.0.203 -> 1.0.204"
aggregated-from = "https://chromium.googlesource.com/chromium/src/+/main/third_party/rust/chromium_crates_io/supply-chain/audits.toml?format=TEXT"

[[audits.google.audits.serde_derive]]
who = "Lukasz Anforowicz <lukasza@chromium.org>"
criteria = "safe-to-deploy"
version = "1.0.197"
notes = "Grepped for \"unsafe\", \"crypt\", \"cipher\", \"fs\", \"net\" - there were no hits"
aggregated-from = "https://chromium.googlesource.com/chromium/src/+/main/third_party/rust/chromium_crates_io/supply-chain/audits.toml?format=TEXT"

[[audits.google.audits.serde_derive]]
who = "danakj <danakj@chromium.org>"
criteria = "safe-to-deploy"
delta = "1.0.197 -> 1.0.201"
aggregated-from = "https://chromium.googlesource.com/chromium/src/+/main/third_party/rust/chromium_crates_io/supply-chain/audits.toml?format=TEXT"

[[audits.google.audits.serde_derive]]
who = "Lukasz Anforowicz <lukasza@chromium.org>"
criteria = "safe-to-deploy"
delta = "1.0.202 -> 1.0.203"
notes = "Grepped for \"unsafe\", \"crypt\", \"cipher\", \"fs\", \"net\" - there were no hits"
aggregated-from = "https://chromium.googlesource.com/chromium/src/+/main/third_party/rust/chromium_crates_io/supply-chain/audits.toml?format=TEXT"

[[audits.google.audits.serde_derive]]
who = "Adrian Taylor <adetaylor@chromium.org>"
criteria = "safe-to-deploy"
delta = "1.0.203 -> 1.0.204"
aggregated-from = "https://chromium.googlesource.com/chromium/src/+/main/third_party/rust/chromium_crates_io/supply-chain/audits.toml?format=TEXT"

[[audits.google.audits.sha1]]
who = "David Koloski <dkoloski@google.com>"
criteria = "safe-to-deploy"
version = "0.10.5"
notes = "Reviewed on https://fxrev.dev/712371."
aggregated-from = "https://fuchsia.googlesource.com/fuchsia/+/refs/heads/main/third_party/rust_crates/supply-chain/audits.toml?format=TEXT"

[[audits.google.audits.smallvec]]
who = "Manish Goregaokar <manishearth@google.com>"
criteria = "safe-to-deploy"
version = "1.13.2"
aggregated-from = "https://chromium.googlesource.com/chromium/src/+/main/third_party/rust/chromium_crates_io/supply-chain/audits.toml?format=TEXT"

[[audits.google.audits.stable_deref_trait]]
who = "Manish Goregaokar <manishearth@google.com>"
criteria = "safe-to-deploy"
version = "1.2.0"
notes = "Purely a trait, crates using this should be carefully vetted since self-referential stuff can be super tricky around various unsafe rust edges."
aggregated-from = "https://chromium.googlesource.com/chromium/src/+/main/third_party/rust/chromium_crates_io/supply-chain/audits.toml?format=TEXT"

[[audits.google.audits.static_assertions]]
who = "Lukasz Anforowicz <lukasza@chromium.org>"
criteria = "safe-to-deploy"
version = "1.1.0"
notes = """
Grepped for `-i cipher`, `-i crypto`, `'\bfs\b'`, `'\bnet\b'`, `'\bunsafe\b'`
and there were no hits except for one `unsafe`.

The lambda where `unsafe` is used is never invoked (e.g. the `unsafe` code
never runs) and is only introduced for some compile-time checks.  Additional
unsafe review comments can be found in https://crrev.com/c/5353376.

This crate has been added to Chromium in https://crrev.com/c/3736562.  The CL
description contains a link to a document with an additional security review.
"""
aggregated-from = "https://chromium.googlesource.com/chromium/src/+/main/third_party/rust/chromium_crates_io/supply-chain/audits.toml?format=TEXT"

[[audits.google.audits.strsim]]
who = "danakj@chromium.org"
criteria = "safe-to-deploy"
version = "0.10.0"
notes = """
Reviewed in https://crrev.com/c/5171063

Previously reviewed during security review and the audit is grandparented in.
"""
aggregated-from = "https://chromium.googlesource.com/chromium/src/+/main/third_party/rust/chromium_crates_io/supply-chain/audits.toml?format=TEXT"

[[audits.google.audits.strum]]
who = "danakj@chromium.org"
criteria = "safe-to-deploy"
version = "0.25.0"
notes = """
Reviewed in https://crrev.com/c/5171063

Previously reviewed during security review and the audit is grandparented in.
"""
aggregated-from = "https://chromium.googlesource.com/chromium/src/+/main/third_party/rust/chromium_crates_io/supply-chain/audits.toml?format=TEXT"

[[audits.google.audits.strum_macros]]
who = "danakj@chromium.org"
criteria = "safe-to-deploy"
version = "0.25.3"
notes = """
Reviewed in https://crrev.com/c/5171063

Previously reviewed during security review and the audit is grandparented in.
"""
aggregated-from = "https://chromium.googlesource.com/chromium/src/+/main/third_party/rust/chromium_crates_io/supply-chain/audits.toml?format=TEXT"

[[audits.google.audits.synstructure]]
who = "Manish Goregaokar <manishearth@google.com>"
criteria = "safe-to-deploy"
version = "0.13.1"
notes = "Exposes unsafe codegen APIs but does not itself contain unsafe"
aggregated-from = "https://chromium.googlesource.com/chromium/src/+/main/third_party/rust/chromium_crates_io/supply-chain/audits.toml?format=TEXT"

[[audits.google.audits.tinytemplate]]
who = "Ying Hsu <yinghsu@chromium.org>"
criteria = "safe-to-run"
version = "1.2.1"
aggregated-from = "https://chromium.googlesource.com/chromiumos/third_party/rust_crates/+/refs/heads/main/cargo-vet/audits.toml?format=TEXT"

[[audits.google.audits.tinyvec]]
who = "Adrian Taylor <adetaylor@chromium.org>"
criteria = "safe-to-deploy"
delta = "1.6.0 -> 1.6.1"
aggregated-from = "https://chromium.googlesource.com/chromium/src/+/main/third_party/rust/chromium_crates_io/supply-chain/audits.toml?format=TEXT"

[[audits.google.audits.tinyvec]]
who = "Adrian Taylor <adetaylor@chromium.org>"
criteria = "safe-to-deploy"
delta = "1.6.1 -> 1.7.0"
aggregated-from = "https://chromium.googlesource.com/chromium/src/+/main/third_party/rust/chromium_crates_io/supply-chain/audits.toml?format=TEXT"

[[audits.google.audits.tinyvec]]
who = "Dustin J. Mitchell <djmitche@chromium.org>"
criteria = "safe-to-deploy"
delta = "1.7.0 -> 1.8.0"
aggregated-from = "https://chromium.googlesource.com/chromium/src/+/main/third_party/rust/chromium_crates_io/supply-chain/audits.toml?format=TEXT"

[[audits.google.audits.tinyvec_macros]]
who = "George Burgess IV <gbiv@google.com>"
criteria = "safe-to-deploy"
version = "0.1.0"
aggregated-from = "https://chromium.googlesource.com/chromiumos/third_party/rust_crates/+/refs/heads/main/cargo-vet/audits.toml?format=TEXT"

[[audits.google.audits.tokio-stream]]
who = "David Koloski <dkoloski@google.com>"
criteria = "safe-to-deploy"
version = "0.1.11"
notes = "Reviewed on https://fxrev.dev/804724"
aggregated-from = "https://fuchsia.googlesource.com/fuchsia/+/refs/heads/main/third_party/rust_crates/supply-chain/audits.toml?format=TEXT"

[[audits.google.audits.tokio-stream]]
who = "David Koloski <dkoloski@google.com>"
criteria = "safe-to-deploy"
delta = "0.1.11 -> 0.1.14"
notes = "Reviewed on https://fxrev.dev/907732."
aggregated-from = "https://fuchsia.googlesource.com/fuchsia/+/refs/heads/main/third_party/rust_crates/supply-chain/audits.toml?format=TEXT"

[[audits.google.audits.unicode-ident]]
who = "Lukasz Anforowicz <lukasza@chromium.org>"
criteria = "safe-to-deploy"
version = "1.0.12"
notes = '''
I grepped for \"crypt\", \"cipher\", \"fs\", \"net\" - there were no hits.

All two functions from the public API of this crate use `unsafe` to avoid bound
checks for an array access.  Cross-module analysis shows that the offsets can
be statically proven to be within array bounds.  More details can be found in
the unsafe review CL at https://crrev.com/c/5350386.

This crate has been added to Chromium in https://crrev.com/c/3891618.
'''
aggregated-from = "https://chromium.googlesource.com/chromium/src/+/main/third_party/rust/chromium_crates_io/supply-chain/audits.toml?format=TEXT"

[[audits.google.audits.unicode-xid]]
who = "George Burgess IV <gbiv@google.com>"
criteria = "safe-to-deploy"
version = "0.2.4"
aggregated-from = "https://chromium.googlesource.com/chromiumos/third_party/rust_crates/+/refs/heads/main/cargo-vet/audits.toml?format=TEXT"

[[audits.google.audits.version_check]]
who = "George Burgess IV <gbiv@google.com>"
criteria = "safe-to-deploy"
version = "0.9.4"
aggregated-from = "https://chromium.googlesource.com/chromiumos/third_party/rust_crates/+/refs/heads/main/cargo-vet/audits.toml?format=TEXT"

[[audits.google.audits.void]]
who = "George Burgess IV <gbiv@google.com>"
criteria = "safe-to-deploy"
version = "1.0.2"
aggregated-from = "https://chromium.googlesource.com/chromiumos/third_party/rust_crates/+/refs/heads/main/cargo-vet/audits.toml?format=TEXT"

[[audits.google.audits.windows-core]]
who = "Manish Goregaokar <manishearth@google.com>"
criteria = "safe-to-deploy"
version = "0.52.0"
notes = "Implements Windows system APIs"
aggregated-from = "https://chromium.googlesource.com/chromium/src/+/main/third_party/rust/chromium_crates_io/supply-chain/audits.toml?format=TEXT"

[[audits.google.audits.zerofrom]]
who = "Manish Goregaokar <manishearth@google.com>"
criteria = "safe-to-deploy"
version = "0.1.5"
notes = "Contains no unsafe"
aggregated-from = "https://chromium.googlesource.com/chromium/src/+/main/third_party/rust/chromium_crates_io/supply-chain/audits.toml?format=TEXT"

[[audits.google.audits.zerofrom]]
who = "Daniel Cheng <dcheng@chromium.org>"
criteria = "safe-to-deploy"
delta = "0.1.5 -> 0.1.6"
notes = "Only minor cfg tweaks."
aggregated-from = "https://chromium.googlesource.com/chromium/src/+/main/third_party/rust/chromium_crates_io/supply-chain/audits.toml?format=TEXT"

[[audits.google.audits.zerovec]]
who = "Manish Goregaokar <manishearth@google.com>"
criteria = "safe-to-deploy"
delta = "0.11.0 -> 0.11.1"
notes = """
Some unsafe changed:
  - VarZeroCow unsafe moved around but not changed much, comments improved.
  - Added a ULE impl for ()
"""
aggregated-from = "https://chromium.googlesource.com/chromium/src/+/main/third_party/rust/chromium_crates_io/supply-chain/audits.toml?format=TEXT"

[[audits.isrg.audits.aes]]
who = "Tim Geoghegan <timg@divviup.org>"
criteria = "safe-to-deploy"
delta = "0.8.3 -> 0.8.4"
notes = """
Change affects some unsafe code. The only functional change is to add an
assertion checking alignment and to change an `as *mut u32` cast to a
call to `std::pointer::cast`.
"""

[[audits.isrg.audits.base64]]
who = "Tim Geoghegan <timg@letsencrypt.org>"
criteria = "safe-to-deploy"
delta = "0.21.0 -> 0.21.1"

[[audits.isrg.audits.base64]]
who = "Brandon Pitman <bran@bran.land>"
criteria = "safe-to-deploy"
delta = "0.21.1 -> 0.21.2"

[[audits.isrg.audits.base64]]
who = "David Cook <dcook@divviup.org>"
criteria = "safe-to-deploy"
delta = "0.21.2 -> 0.21.3"

[[audits.isrg.audits.block-buffer]]
who = "David Cook <dcook@divviup.org>"
criteria = "safe-to-deploy"
version = "0.9.0"

[[audits.isrg.audits.criterion]]
who = "Brandon Pitman <bran@bran.land>"
criteria = "safe-to-run"
delta = "0.4.0 -> 0.5.1"

[[audits.isrg.audits.crunchy]]
who = "David Cook <dcook@divviup.org>"
criteria = "safe-to-deploy"
version = "0.2.2"

[[audits.isrg.audits.digest]]
who = "David Cook <dcook@divviup.org>"
criteria = "safe-to-deploy"
delta = "0.10.6 -> 0.10.7"

[[audits.isrg.audits.either]]
who = "David Cook <dcook@divviup.org>"
criteria = "safe-to-deploy"
version = "1.6.1"

[[audits.isrg.audits.fiat-crypto]]
who = "David Cook <dcook@divviup.org>"
criteria = "safe-to-deploy"
version = "0.1.17"
notes = """
This crate does not contain any unsafe code, and does not use any items from
the standard library or other crates, aside from operations backed by
`std::ops`. All paths with array indexing use integer literals for indexes, so
there are no panics due to indexes out of bounds (as rustc would catch an
out-of-bounds literal index). I did not check whether arithmetic overflows
could cause a panic, and I am relying on the Coq code having satisfied the
necessary preconditions to ensure panics due to overflows are unreachable.
"""

[[audits.isrg.audits.fiat-crypto]]
who = "Brandon Pitman <bran@bran.land>"
criteria = "safe-to-deploy"
delta = "0.1.17 -> 0.1.18"

[[audits.isrg.audits.fiat-crypto]]
who = "David Cook <dcook@divviup.org>"
criteria = "safe-to-deploy"
delta = "0.1.18 -> 0.1.19"
notes = """
This release renames many items and adds a new module. The code in the new
module is entirely composed of arithmetic and array accesses.
"""

[[audits.isrg.audits.fiat-crypto]]
who = "David Cook <dcook@divviup.org>"
criteria = "safe-to-deploy"
delta = "0.1.19 -> 0.1.20"

[[audits.isrg.audits.fiat-crypto]]
who = "David Cook <dcook@divviup.org>"
criteria = "safe-to-deploy"
delta = "0.1.20 -> 0.2.0"

[[audits.isrg.audits.fiat-crypto]]
who = "Brandon Pitman <bran@bran.land>"
criteria = "safe-to-deploy"
delta = "0.2.0 -> 0.2.1"

[[audits.isrg.audits.fiat-crypto]]
who = "Tim Geoghegan <timg@divviup.org>"
criteria = "safe-to-deploy"
delta = "0.2.1 -> 0.2.2"
notes = "No changes to `unsafe` code, or any functional changes that I can detect at all."

[[audits.isrg.audits.fiat-crypto]]
who = "Brandon Pitman <bran@bran.land>"
criteria = "safe-to-deploy"
delta = "0.2.2 -> 0.2.4"

[[audits.isrg.audits.fiat-crypto]]
who = "David Cook <dcook@divviup.org>"
criteria = "safe-to-deploy"
delta = "0.2.4 -> 0.2.5"

[[audits.isrg.audits.fiat-crypto]]
who = "Brandon Pitman <bran@bran.land>"
criteria = "safe-to-deploy"
delta = "0.2.5 -> 0.2.6"

[[audits.isrg.audits.fiat-crypto]]
who = "Brandon Pitman <bran@bran.land>"
criteria = "safe-to-deploy"
delta = "0.2.6 -> 0.2.7"

[[audits.isrg.audits.fiat-crypto]]
who = "David Cook <dcook@divviup.org>"
criteria = "safe-to-deploy"
delta = "0.2.7 -> 0.2.8"

[[audits.isrg.audits.fiat-crypto]]
who = "Tim Geoghegan <timg@divviup.org>"
criteria = "safe-to-deploy"
delta = "0.2.8 -> 0.2.9"
notes = "No changes to Rust code between 0.2.8 and 0.2.9"

[[audits.isrg.audits.getrandom]]
who = "David Cook <dcook@divviup.org>"
criteria = "safe-to-deploy"
delta = "0.2.11 -> 0.2.12"

[[audits.isrg.audits.getrandom]]
who = "David Cook <dcook@divviup.org>"
criteria = "safe-to-deploy"
delta = "0.2.12 -> 0.2.14"

[[audits.isrg.audits.getrandom]]
who = "David Cook <dcook@divviup.org>"
criteria = "safe-to-deploy"
delta = "0.2.14 -> 0.2.15"

[[audits.isrg.audits.hmac]]
who = "David Cook <dcook@divviup.org>"
criteria = "safe-to-deploy"
version = "0.12.1"

[[audits.isrg.audits.keccak]]
who = "David Cook <dcook@divviup.org>"
criteria = "safe-to-deploy"
version = "0.1.2"

[[audits.isrg.audits.keccak]]
who = "Brandon Pitman <bran@bran.land>"
criteria = "safe-to-deploy"
delta = "0.1.2 -> 0.1.3"

[[audits.isrg.audits.keccak]]
who = "Brandon Pitman <bran@bran.land>"
criteria = "safe-to-deploy"
delta = "0.1.3 -> 0.1.4"

[[audits.isrg.audits.num-bigint]]
who = "David Cook <dcook@divviup.org>"
criteria = "safe-to-deploy"
delta = "0.4.3 -> 0.4.4"

[[audits.isrg.audits.num-integer]]
who = "David Cook <dcook@divviup.org>"
criteria = "safe-to-deploy"
delta = "0.1.45 -> 0.1.46"

[[audits.isrg.audits.num-iter]]
who = "David Cook <dcook@divviup.org>"
criteria = "safe-to-deploy"
delta = "0.1.43 -> 0.1.44"

[[audits.isrg.audits.num-iter]]
who = "David Cook <dcook@divviup.org>"
criteria = "safe-to-deploy"
delta = "0.1.44 -> 0.1.45"

[[audits.isrg.audits.num-traits]]
who = "David Cook <dcook@divviup.org>"
criteria = "safe-to-deploy"
delta = "0.2.15 -> 0.2.16"

[[audits.isrg.audits.num-traits]]
who = "Ameer Ghani <inahga@divviup.org>"
criteria = "safe-to-deploy"
delta = "0.2.16 -> 0.2.17"

[[audits.isrg.audits.num-traits]]
who = "David Cook <dcook@divviup.org>"
criteria = "safe-to-deploy"
delta = "0.2.17 -> 0.2.18"

[[audits.isrg.audits.num-traits]]
who = "David Cook <dcook@divviup.org>"
criteria = "safe-to-deploy"
delta = "0.2.18 -> 0.2.19"

[[audits.isrg.audits.once_cell]]
who = "Brandon Pitman <bran@bran.land>"
criteria = "safe-to-deploy"
delta = "1.18.0 -> 1.19.0"

[[audits.isrg.audits.opaque-debug]]
who = "David Cook <dcook@divviup.org>"
criteria = "safe-to-deploy"
version = "0.3.0"

[[audits.isrg.audits.rand_chacha]]
who = "David Cook <dcook@divviup.org>"
criteria = "safe-to-deploy"
version = "0.3.1"

[[audits.isrg.audits.rand_core]]
who = "David Cook <dcook@divviup.org>"
criteria = "safe-to-deploy"
version = "0.6.3"

[[audits.isrg.audits.rayon]]
who = "Brandon Pitman <bran@bran.land>"
criteria = "safe-to-deploy"
delta = "1.6.1 -> 1.7.0"

[[audits.isrg.audits.rayon]]
who = "David Cook <dcook@divviup.org>"
criteria = "safe-to-deploy"
delta = "1.7.0 -> 1.8.0"

[[audits.isrg.audits.rayon]]
who = "Ameer Ghani <inahga@divviup.org>"
criteria = "safe-to-deploy"
delta = "1.8.0 -> 1.8.1"

[[audits.isrg.audits.rayon]]
who = "Brandon Pitman <bran@bran.land>"
criteria = "safe-to-deploy"
delta = "1.8.1 -> 1.9.0"

[[audits.isrg.audits.rayon]]
who = "Brandon Pitman <bran@bran.land>"
criteria = "safe-to-deploy"
delta = "1.9.0 -> 1.10.0"

[[audits.isrg.audits.rayon-core]]
who = "Ameer Ghani <inahga@divviup.org>"
criteria = "safe-to-deploy"
version = "1.12.1"

[[audits.isrg.audits.sha2]]
who = "David Cook <dcook@divviup.org>"
criteria = "safe-to-deploy"
version = "0.10.2"

[[audits.isrg.audits.sha3]]
who = "David Cook <dcook@divviup.org>"
criteria = "safe-to-deploy"
version = "0.10.6"

[[audits.isrg.audits.sha3]]
who = "Brandon Pitman <bran@bran.land>"
criteria = "safe-to-deploy"
delta = "0.10.6 -> 0.10.7"

[[audits.isrg.audits.sha3]]
who = "Brandon Pitman <bran@bran.land>"
criteria = "safe-to-deploy"
delta = "0.10.7 -> 0.10.8"

[[audits.isrg.audits.subtle]]
who = "David Cook <dcook@divviup.org>"
criteria = "safe-to-deploy"
delta = "2.5.0 -> 2.6.1"

[[audits.isrg.audits.thiserror]]
who = "Brandon Pitman <bran@bran.land>"
criteria = "safe-to-deploy"
delta = "1.0.40 -> 1.0.43"

[[audits.isrg.audits.thiserror-impl]]
who = "Brandon Pitman <bran@bran.land>"
criteria = "safe-to-deploy"
delta = "1.0.40 -> 1.0.43"

[[audits.isrg.audits.universal-hash]]
who = "David Cook <dcook@divviup.org>"
criteria = "safe-to-deploy"
version = "0.4.1"

[[audits.isrg.audits.universal-hash]]
who = "David Cook <dcook@divviup.org>"
criteria = "safe-to-deploy"
delta = "0.5.0 -> 0.5.1"

[[audits.isrg.audits.untrusted]]
who = "David Cook <dcook@divviup.org>"
criteria = "safe-to-deploy"
version = "0.7.1"

[[audits.isrg.audits.wasm-bindgen-shared]]
who = "David Cook <dcook@divviup.org>"
criteria = "safe-to-deploy"
version = "0.2.83"

[[audits.mozilla.wildcard-audits.core-foundation-sys]]
who = "Bobby Holley <bobbyholley@gmail.com>"
criteria = "safe-to-deploy"
user-id = 5946 # Jeff Muizelaar (jrmuizel)
start = "2020-10-14"
end = "2023-05-04"
renew = false
notes = "I've reviewed every source contribution that was neither authored nor reviewed by Mozilla."
aggregated-from = "https://hg.mozilla.org/mozilla-central/raw-file/tip/supply-chain/audits.toml"

[[audits.mozilla.wildcard-audits.unicode-normalization]]
who = "Manish Goregaokar <manishsmail@gmail.com>"
criteria = "safe-to-deploy"
user-id = 1139 # Manish Goregaokar (Manishearth)
start = "2019-11-06"
end = "2026-02-01"
notes = "All code written or reviewed by Manish"
aggregated-from = "https://hg.mozilla.org/mozilla-central/raw-file/tip/supply-chain/audits.toml"

[[audits.mozilla.wildcard-audits.unicode-segmentation]]
who = "Manish Goregaokar <manishsmail@gmail.com>"
criteria = "safe-to-deploy"
user-id = 1139 # Manish Goregaokar (Manishearth)
start = "2019-05-15"
end = "2026-02-01"
notes = "All code written or reviewed by Manish"
aggregated-from = "https://hg.mozilla.org/mozilla-central/raw-file/tip/supply-chain/audits.toml"

[[audits.mozilla.audits.ahash]]
who = "Erich Gubler <erichdongubler@gmail.com>"
criteria = "safe-to-deploy"
delta = "0.8.7 -> 0.8.11"
aggregated-from = "https://hg.mozilla.org/mozilla-central/raw-file/tip/supply-chain/audits.toml"

[[audits.mozilla.audits.android-tzdata]]
who = "Mark Hammond <mhammond@skippinet.com.au>"
criteria = "safe-to-deploy"
version = "0.1.1"
notes = "Small crate parsing a file. No unsafe code"
aggregated-from = "https://hg.mozilla.org/mozilla-central/raw-file/tip/supply-chain/audits.toml"

[[audits.mozilla.audits.android_system_properties]]
who = "Nicolas Silva <nical@fastmail.com>"
criteria = "safe-to-deploy"
version = "0.1.2"
notes = "I wrote this crate, reviewed by jimb. It is mostly a Rust port of some C++ code we already ship."
aggregated-from = "https://hg.mozilla.org/mozilla-central/raw-file/tip/supply-chain/audits.toml"

[[audits.mozilla.audits.android_system_properties]]
who = "Mike Hommey <mh+mozilla@glandium.org>"
criteria = "safe-to-deploy"
delta = "0.1.2 -> 0.1.4"
aggregated-from = "https://hg.mozilla.org/mozilla-central/raw-file/tip/supply-chain/audits.toml"

[[audits.mozilla.audits.android_system_properties]]
who = "Mike Hommey <mh+mozilla@glandium.org>"
criteria = "safe-to-deploy"
delta = "0.1.4 -> 0.1.5"
aggregated-from = "https://hg.mozilla.org/mozilla-central/raw-file/tip/supply-chain/audits.toml"

[[audits.mozilla.audits.anyhow]]
who = "Mike Hommey <mh+mozilla@glandium.org>"
criteria = "safe-to-deploy"
delta = "1.0.57 -> 1.0.61"
aggregated-from = "https://hg.mozilla.org/mozilla-central/raw-file/tip/supply-chain/audits.toml"

[[audits.mozilla.audits.anyhow]]
who = "Bobby Holley <bobbyholley@gmail.com>"
criteria = "safe-to-deploy"
delta = "1.0.58 -> 1.0.57"
notes = "No functional differences, just CI config and docs."
aggregated-from = "https://hg.mozilla.org/mozilla-central/raw-file/tip/supply-chain/audits.toml"

[[audits.mozilla.audits.anyhow]]
who = "Mike Hommey <mh+mozilla@glandium.org>"
criteria = "safe-to-deploy"
delta = "1.0.61 -> 1.0.62"
aggregated-from = "https://hg.mozilla.org/mozilla-central/raw-file/tip/supply-chain/audits.toml"

[[audits.mozilla.audits.anyhow]]
who = "Mike Hommey <mh+mozilla@glandium.org>"
criteria = "safe-to-deploy"
delta = "1.0.62 -> 1.0.68"
aggregated-from = "https://hg.mozilla.org/mozilla-central/raw-file/tip/supply-chain/audits.toml"

[[audits.mozilla.audits.anyhow]]
who = "Mike Hommey <mh+mozilla@glandium.org>"
criteria = "safe-to-deploy"
delta = "1.0.68 -> 1.0.69"
aggregated-from = "https://hg.mozilla.org/mozilla-central/raw-file/tip/supply-chain/audits.toml"

[[audits.mozilla.audits.ascii]]
who = "Glenn Watson <git@chillybin.org>"
criteria = "safe-to-deploy"
version = "1.1.0"
aggregated-from = "https://hg.mozilla.org/mozilla-central/raw-file/tip/supply-chain/audits.toml"

[[audits.mozilla.audits.bit-set]]
who = "Aria Beingessner <a.beingessner@gmail.com>"
criteria = "safe-to-deploy"
version = "0.5.2"
notes = "Another crate I own via contain-rs that is ancient and maintenance mode, no known issues."
aggregated-from = "https://hg.mozilla.org/mozilla-central/raw-file/tip/supply-chain/audits.toml"

[[audits.mozilla.audits.bit-set]]
who = "Mike Hommey <mh+mozilla@glandium.org>"
criteria = "safe-to-deploy"
delta = "0.5.2 -> 0.5.3"
aggregated-from = "https://hg.mozilla.org/mozilla-central/raw-file/tip/supply-chain/audits.toml"

[[audits.mozilla.audits.bit-vec]]
who = "Aria Beingessner <a.beingessner@gmail.com>"
criteria = "safe-to-deploy"
version = "0.6.3"
notes = "Another crate I own via contain-rs that is ancient and in maintenance mode but otherwise perfectly fine."
aggregated-from = "https://hg.mozilla.org/mozilla-central/raw-file/tip/supply-chain/audits.toml"

[[audits.mozilla.audits.bitflags]]
who = "Alex Franchuk <afranchuk@mozilla.com>"
criteria = "safe-to-deploy"
delta = "1.3.2 -> 2.0.2"
notes = "Removal of some unsafe code/methods. No changes to externals, just some refactoring (mostly internal)."
aggregated-from = "https://hg.mozilla.org/mozilla-central/raw-file/tip/supply-chain/audits.toml"

[[audits.mozilla.audits.bitflags]]
who = "Nicolas Silva <nical@fastmail.com>"
criteria = "safe-to-deploy"
delta = "2.0.2 -> 2.1.0"
aggregated-from = "https://hg.mozilla.org/mozilla-central/raw-file/tip/supply-chain/audits.toml"

[[audits.mozilla.audits.bitflags]]
who = "Teodor Tanasoaia <ttanasoaia@mozilla.com>"
criteria = "safe-to-deploy"
delta = "2.2.1 -> 2.3.2"
aggregated-from = "https://hg.mozilla.org/mozilla-central/raw-file/tip/supply-chain/audits.toml"

[[audits.mozilla.audits.bitflags]]
who = "Mike Hommey <mh+mozilla@glandium.org>"
criteria = "safe-to-deploy"
delta = "2.3.3 -> 2.4.0"
aggregated-from = "https://hg.mozilla.org/mozilla-central/raw-file/tip/supply-chain/audits.toml"

[[audits.mozilla.audits.bitflags]]
who = "Jan-Erik Rediger <jrediger@mozilla.com>"
criteria = "safe-to-deploy"
delta = "2.4.0 -> 2.4.1"
notes = "Only allowing new clippy lints"
aggregated-from = "https://raw.githubusercontent.com/mozilla/glean/main/supply-chain/audits.toml"

[[audits.mozilla.audits.block-buffer]]
who = "Mike Hommey <mh+mozilla@glandium.org>"
criteria = "safe-to-deploy"
delta = "0.10.2 -> 0.10.3"
aggregated-from = "https://hg.mozilla.org/mozilla-central/raw-file/tip/supply-chain/audits.toml"

[[audits.mozilla.audits.crossbeam-channel]]
who = "Jan-Erik Rediger <jrediger@mozilla.com>"
criteria = "safe-to-deploy"
delta = "0.5.8 -> 0.5.11"
aggregated-from = "https://raw.githubusercontent.com/mozilla/glean/main/supply-chain/audits.toml"

[[audits.mozilla.audits.crossbeam-channel]]
who = "Jan-Erik Rediger <jrediger@mozilla.com>"
criteria = "safe-to-deploy"
delta = "0.5.11 -> 0.5.12"
notes = "Minimal change fixing a memory leak."
aggregated-from = "https://raw.githubusercontent.com/mozilla/glean/main/supply-chain/audits.toml"

[[audits.mozilla.audits.crossbeam-queue]]
who = "Matthew Gregan <kinetik@flim.org>"
criteria = "safe-to-deploy"
version = "0.3.8"
aggregated-from = "https://hg.mozilla.org/mozilla-central/raw-file/tip/supply-chain/audits.toml"

[[audits.mozilla.audits.crossbeam-utils]]
who = "Alex Franchuk <afranchuk@mozilla.com>"
criteria = "safe-to-deploy"
delta = "0.8.19 -> 0.8.20"
notes = "Minor changes."
aggregated-from = "https://hg.mozilla.org/mozilla-central/raw-file/tip/supply-chain/audits.toml"

[[audits.mozilla.audits.crypto-common]]
who = "Mike Hommey <mh+mozilla@glandium.org>"
criteria = "safe-to-deploy"
delta = "0.1.3 -> 0.1.6"
aggregated-from = "https://hg.mozilla.org/mozilla-central/raw-file/tip/supply-chain/audits.toml"

[[audits.mozilla.audits.debugid]]
who = "Gabriele Svelto <gsvelto@mozilla.com>"
criteria = "safe-to-deploy"
version = "0.8.0"
notes = "This crates was written by Sentry and I've fully audited it as Firefox crash reporting machinery relies on it."
aggregated-from = "https://hg.mozilla.org/mozilla-central/raw-file/tip/supply-chain/audits.toml"

[[audits.mozilla.audits.deranged]]
who = "Alex Franchuk <afranchuk@mozilla.com>"
criteria = "safe-to-deploy"
version = "0.3.11"
notes = """
This crate contains a decent bit of `unsafe` code, however all internal
unsafety is verified with copious assertions (many are compile-time), and
otherwise the unsafety is documented and left to the caller to verify.
"""
aggregated-from = "https://hg.mozilla.org/mozilla-central/raw-file/tip/supply-chain/audits.toml"

[[audits.mozilla.audits.digest]]
who = "Mike Hommey <mh+mozilla@glandium.org>"
criteria = "safe-to-deploy"
delta = "0.10.3 -> 0.10.6"
aggregated-from = "https://hg.mozilla.org/mozilla-central/raw-file/tip/supply-chain/audits.toml"

[[audits.mozilla.audits.displaydoc]]
who = "Makoto Kato <m_kato@ga2.so-net.ne.jp>"
criteria = "safe-to-deploy"
version = "0.2.3"
notes = """
This crate is convenient macros to implement core::fmt::Display trait.
Although `unsafe` is used for test code to call `libc::abort()`, it has no `unsafe` code in this crate. And there is no file access.
It meets the criteria for safe-to-deploy.
"""
aggregated-from = "https://hg.mozilla.org/mozilla-central/raw-file/tip/supply-chain/audits.toml"

[[audits.mozilla.audits.displaydoc]]
who = "Mike Hommey <mh+mozilla@glandium.org>"
criteria = "safe-to-deploy"
delta = "0.2.3 -> 0.2.4"
aggregated-from = "https://hg.mozilla.org/mozilla-central/raw-file/tip/supply-chain/audits.toml"

[[audits.mozilla.audits.document-features]]
who = "Erich Gubler <erichdongubler@gmail.com>"
criteria = "safe-to-deploy"
version = "0.2.8"
aggregated-from = "https://hg.mozilla.org/mozilla-central/raw-file/tip/supply-chain/audits.toml"

[[audits.mozilla.audits.either]]
who = "Mike Hommey <mh+mozilla@glandium.org>"
criteria = "safe-to-deploy"
delta = "1.6.1 -> 1.7.0"
aggregated-from = "https://hg.mozilla.org/mozilla-central/raw-file/tip/supply-chain/audits.toml"

[[audits.mozilla.audits.either]]
who = "Mike Hommey <mh+mozilla@glandium.org>"
criteria = "safe-to-deploy"
delta = "1.7.0 -> 1.8.0"
aggregated-from = "https://hg.mozilla.org/mozilla-central/raw-file/tip/supply-chain/audits.toml"

[[audits.mozilla.audits.either]]
who = "Mike Hommey <mh+mozilla@glandium.org>"
criteria = "safe-to-deploy"
delta = "1.8.0 -> 1.8.1"
aggregated-from = "https://hg.mozilla.org/mozilla-central/raw-file/tip/supply-chain/audits.toml"

[[audits.mozilla.audits.errno]]
who = "Mike Hommey <mh+mozilla@glandium.org>"
criteria = "safe-to-deploy"
delta = "0.3.1 -> 0.3.3"
aggregated-from = "https://hg.mozilla.org/mozilla-central/raw-file/tip/supply-chain/audits.toml"

[[audits.mozilla.audits.fastrand]]
who = "Mike Hommey <mh+mozilla@glandium.org>"
criteria = "safe-to-deploy"
delta = "1.9.0 -> 2.0.0"
aggregated-from = "https://hg.mozilla.org/mozilla-central/raw-file/tip/supply-chain/audits.toml"

[[audits.mozilla.audits.fnv]]
who = "Bobby Holley <bobbyholley@gmail.com>"
criteria = "safe-to-deploy"
version = "1.0.7"
notes = "Simple hasher implementation with no unsafe code."
aggregated-from = "https://hg.mozilla.org/mozilla-central/raw-file/tip/supply-chain/audits.toml"

[[audits.mozilla.audits.futures-core]]
who = "Mike Hommey <mh+mozilla@glandium.org>"
criteria = "safe-to-deploy"
delta = "0.3.27 -> 0.3.28"
aggregated-from = "https://hg.mozilla.org/mozilla-central/raw-file/tip/supply-chain/audits.toml"

[[audits.mozilla.audits.futures-executor]]
who = "Mike Hommey <mh+mozilla@glandium.org>"
criteria = "safe-to-deploy"
delta = "0.3.27 -> 0.3.28"
aggregated-from = "https://hg.mozilla.org/mozilla-central/raw-file/tip/supply-chain/audits.toml"

[[audits.mozilla.audits.futures-sink]]
who = "Mike Hommey <mh+mozilla@glandium.org>"
criteria = "safe-to-deploy"
delta = "0.3.27 -> 0.3.28"
aggregated-from = "https://hg.mozilla.org/mozilla-central/raw-file/tip/supply-chain/audits.toml"

[[audits.mozilla.audits.half]]
who = "John M. Schanck <jschanck@mozilla.com>"
criteria = "safe-to-deploy"
version = "1.8.2"
notes = """
This crate contains unsafe code for bitwise casts to/from binary16 floating-point
format. I've reviewed these and found no issues. There are no uses of ambient
capabilities.
"""
aggregated-from = "https://hg.mozilla.org/mozilla-central/raw-file/tip/supply-chain/audits.toml"

[[audits.mozilla.audits.hashbrown]]
who = "Mike Hommey <mh+mozilla@glandium.org>"
criteria = "safe-to-deploy"
version = "0.12.3"
notes = "This version is used in rust's libstd, so effectively we're already trusting it"
aggregated-from = "https://hg.mozilla.org/mozilla-central/raw-file/tip/supply-chain/audits.toml"

[[audits.mozilla.audits.hashlink]]
who = "Mike Hommey <mh+mozilla@glandium.org>"
criteria = "safe-to-deploy"
delta = "0.7.0 -> 0.8.1"
aggregated-from = "https://hg.mozilla.org/mozilla-central/raw-file/tip/supply-chain/audits.toml"

[[audits.mozilla.audits.hashlink]]
who = "Mark Hammond <mhammond@mozilla.com>"
criteria = "safe-to-deploy"
delta = "0.8.1 -> 0.9.1"
notes = "New CursorMut struct and other relatively straight-forward changes."
aggregated-from = "https://hg.mozilla.org/mozilla-central/raw-file/tip/supply-chain/audits.toml"

[[audits.mozilla.audits.hex]]
who = "Simon Friedberger <simon@mozilla.com>"
criteria = "safe-to-deploy"
version = "0.4.3"
aggregated-from = "https://hg.mozilla.org/mozilla-central/raw-file/tip/supply-chain/audits.toml"

[[audits.mozilla.audits.libc]]
who = "Alex Franchuk <afranchuk@mozilla.com>"
criteria = "safe-to-deploy"
delta = "0.2.154 -> 0.2.158"
aggregated-from = "https://hg.mozilla.org/mozilla-central/raw-file/tip/supply-chain/audits.toml"

[[audits.mozilla.audits.litrs]]
who = "Erich Gubler <erichdongubler@gmail.com>"
criteria = "safe-to-deploy"
version = "0.4.1"
aggregated-from = "https://hg.mozilla.org/mozilla-central/raw-file/tip/supply-chain/audits.toml"

[[audits.mozilla.audits.log]]
who = "Mike Hommey <mh+mozilla@glandium.org>"
criteria = "safe-to-deploy"
version = "0.4.17"
aggregated-from = "https://hg.mozilla.org/mozilla-central/raw-file/tip/supply-chain/audits.toml"

[[audits.mozilla.audits.log]]
who = "Jan-Erik Rediger <jrediger@mozilla.com>"
criteria = "safe-to-deploy"
delta = "0.4.17 -> 0.4.18"
notes = "One dependency removed, others updated (which we don't rely on), some APIs (which we don't use) changed."
aggregated-from = "https://raw.githubusercontent.com/mozilla/glean/main/supply-chain/audits.toml"

[[audits.mozilla.audits.log]]
who = "Kagami Sascha Rosylight <krosylight@mozilla.com>"
criteria = "safe-to-deploy"
delta = "0.4.18 -> 0.4.20"
notes = "Only cfg attribute and internal macro changes and module refactorings"
aggregated-from = "https://raw.githubusercontent.com/mozilla/glean/main/supply-chain/audits.toml"

[[audits.mozilla.audits.memmap2]]
who = "Mike Hommey <mh+mozilla@glandium.org>"
criteria = "safe-to-deploy"
delta = "0.5.4 -> 0.5.7"
aggregated-from = "https://hg.mozilla.org/mozilla-central/raw-file/tip/supply-chain/audits.toml"

[[audits.mozilla.audits.memmap2]]
who = "Mike Hommey <mh+mozilla@glandium.org>"
criteria = "safe-to-deploy"
delta = "0.5.7 -> 0.5.8"
aggregated-from = "https://hg.mozilla.org/mozilla-central/raw-file/tip/supply-chain/audits.toml"

[[audits.mozilla.audits.memmap2]]
who = "Mike Hommey <mh+mozilla@glandium.org>"
criteria = "safe-to-deploy"
delta = "0.5.8 -> 0.5.9"
aggregated-from = "https://hg.mozilla.org/mozilla-central/raw-file/tip/supply-chain/audits.toml"

[[audits.mozilla.audits.memmap2]]
who = "Gabriele Svelto <gsvelto@mozilla.com>"
criteria = "safe-to-deploy"
delta = "0.5.9 -> 0.8.0"
aggregated-from = "https://hg.mozilla.org/mozilla-central/raw-file/tip/supply-chain/audits.toml"

[[audits.mozilla.audits.memmap2]]
who = "Mike Hommey <mh+mozilla@glandium.org>"
criteria = "safe-to-deploy"
delta = "0.8.0 -> 0.9.3"
aggregated-from = "https://hg.mozilla.org/mozilla-central/raw-file/tip/supply-chain/audits.toml"

[[audits.mozilla.audits.num-bigint]]
who = "Josh Stone <jistone@redhat.com>"
criteria = "safe-to-deploy"
version = "0.4.3"
notes = "All code written or reviewed by Josh Stone."
aggregated-from = "https://hg.mozilla.org/mozilla-central/raw-file/tip/supply-chain/audits.toml"

[[audits.mozilla.audits.num-conv]]
who = "Alex Franchuk <afranchuk@mozilla.com>"
criteria = "safe-to-deploy"
version = "0.1.0"
notes = """
Very straightforward, simple crate. No dependencies, unsafe, extern,
side-effectful std functions, etc.
"""
aggregated-from = "https://hg.mozilla.org/mozilla-central/raw-file/tip/supply-chain/audits.toml"

[[audits.mozilla.audits.num-integer]]
who = "Josh Stone <jistone@redhat.com>"
criteria = "safe-to-deploy"
version = "0.1.45"
notes = "All code written or reviewed by Josh Stone."
aggregated-from = "https://hg.mozilla.org/mozilla-central/raw-file/tip/supply-chain/audits.toml"

[[audits.mozilla.audits.num-traits]]
who = "Josh Stone <jistone@redhat.com>"
criteria = "safe-to-deploy"
version = "0.2.15"
notes = "All code written or reviewed by Josh Stone."
aggregated-from = "https://hg.mozilla.org/mozilla-central/raw-file/tip/supply-chain/audits.toml"

[[audits.mozilla.audits.option-ext]]
who = "Nika Layzell <nika@thelayzells.com>"
criteria = "safe-to-deploy"
version = "0.2.0"
aggregated-from = "https://raw.githubusercontent.com/mozilla/cargo-vet/main/supply-chain/audits.toml"

[[audits.mozilla.audits.percent-encoding]]
who = "Valentin Gosu <valentin.gosu@gmail.com>"
criteria = "safe-to-deploy"
delta = "2.2.0 -> 2.3.0"
aggregated-from = "https://hg.mozilla.org/mozilla-central/raw-file/tip/supply-chain/audits.toml"

[[audits.mozilla.audits.percent-encoding]]
who = "Valentin Gosu <valentin.gosu@gmail.com>"
criteria = "safe-to-deploy"
delta = "2.3.0 -> 2.3.1"
aggregated-from = "https://hg.mozilla.org/mozilla-central/raw-file/tip/supply-chain/audits.toml"

[[audits.mozilla.audits.phf_macros]]
who = "Mike Hommey <mh+mozilla@glandium.org>"
criteria = "safe-to-deploy"
delta = "0.10.0 -> 0.11.2"
aggregated-from = "https://hg.mozilla.org/mozilla-central/raw-file/tip/supply-chain/audits.toml"

[[audits.mozilla.audits.pkg-config]]
who = "Mike Hommey <mh+mozilla@glandium.org>"
criteria = "safe-to-deploy"
delta = "0.3.25 -> 0.3.26"
aggregated-from = "https://hg.mozilla.org/mozilla-central/raw-file/tip/supply-chain/audits.toml"

[[audits.mozilla.audits.powerfmt]]
who = "Alex Franchuk <afranchuk@mozilla.com>"
criteria = "safe-to-deploy"
version = "0.2.0"
notes = """
A tiny bit of unsafe code to implement functionality that isn't in stable rust
yet, but it's all valid. Otherwise it's a pretty simple crate.
"""
aggregated-from = "https://hg.mozilla.org/mozilla-central/raw-file/tip/supply-chain/audits.toml"

[[audits.mozilla.audits.rand_core]]
who = "Mike Hommey <mh+mozilla@glandium.org>"
criteria = "safe-to-deploy"
delta = "0.6.3 -> 0.6.4"
aggregated-from = "https://hg.mozilla.org/mozilla-central/raw-file/tip/supply-chain/audits.toml"

[[audits.mozilla.audits.rand_distr]]
who = "Ben Dean-Kawamura <bdk@mozilla.com>"
criteria = "safe-to-deploy"
version = "0.4.3"
notes = """
Simple crate that extends `rand`.  It has little unsafe code and uses Miri to test it.
As far as I can tell, it does not have any file IO or network access.
"""
aggregated-from = "https://hg.mozilla.org/mozilla-central/raw-file/tip/supply-chain/audits.toml"

[[audits.mozilla.audits.rayon]]
who = "Josh Stone <jistone@redhat.com>"
criteria = "safe-to-deploy"
version = "1.5.3"
notes = "All code written or reviewed by Josh Stone or Niko Matsakis."
aggregated-from = "https://hg.mozilla.org/mozilla-central/raw-file/tip/supply-chain/audits.toml"

[[audits.mozilla.audits.rayon]]
who = "Mike Hommey <mh+mozilla@glandium.org>"
criteria = "safe-to-deploy"
delta = "1.5.3 -> 1.6.1"
aggregated-from = "https://hg.mozilla.org/mozilla-central/raw-file/tip/supply-chain/audits.toml"

[[audits.mozilla.audits.regex-syntax]]
who = "Mike Hommey <mh+mozilla@glandium.org>"
criteria = "safe-to-deploy"
delta = "0.6.26 -> 0.6.27"
aggregated-from = "https://hg.mozilla.org/mozilla-central/raw-file/tip/supply-chain/audits.toml"

[[audits.mozilla.audits.regex-syntax]]
who = "Mike Hommey <mh+mozilla@glandium.org>"
criteria = "safe-to-deploy"
delta = "0.6.27 -> 0.6.28"
aggregated-from = "https://hg.mozilla.org/mozilla-central/raw-file/tip/supply-chain/audits.toml"

[[audits.mozilla.audits.serde-value]]
who = "Nika Layzell <nika@thelayzells.com>"
criteria = "safe-to-deploy"
version = "0.7.0"
notes = "Basic implementation of a serde value type. No use of unsafe code."
aggregated-from = "https://raw.githubusercontent.com/mozilla/cargo-vet/main/supply-chain/audits.toml"

[[audits.mozilla.audits.sha2]]
who = "Mike Hommey <mh+mozilla@glandium.org>"
criteria = "safe-to-deploy"
delta = "0.10.2 -> 0.10.6"
aggregated-from = "https://hg.mozilla.org/mozilla-central/raw-file/tip/supply-chain/audits.toml"

[[audits.mozilla.audits.sha2]]
who = "Jeff Muizelaar <jmuizelaar@mozilla.com>"
criteria = "safe-to-deploy"
delta = "0.10.6 -> 0.10.8"
notes = """
The bulk of this is https://github.com/RustCrypto/hashes/pull/490 which adds aarch64 support along with another PR adding longson.
I didn't check the implementation thoroughly but there wasn't anything obviously nefarious. 0.10.8 has been out for more than a year
which suggests no one else has found anything either.
"""
aggregated-from = "https://hg.mozilla.org/mozilla-central/raw-file/tip/supply-chain/audits.toml"

[[audits.mozilla.audits.shlex]]
who = "Max Inden <mail@max-inden.de>"
criteria = "safe-to-deploy"
delta = "1.1.0 -> 1.3.0"
aggregated-from = "https://hg.mozilla.org/mozilla-central/raw-file/tip/supply-chain/audits.toml"

[[audits.mozilla.audits.strsim]]
who = "Ben Dean-Kawamura <bdk@mozilla.com>"
criteria = "safe-to-deploy"
delta = "0.10.0 -> 0.11.1"
aggregated-from = "https://hg.mozilla.org/mozilla-central/raw-file/tip/supply-chain/audits.toml"

[[audits.mozilla.audits.strum]]
who = "Teodor Tanasoaia <ttanasoaia@mozilla.com>"
criteria = "safe-to-deploy"
delta = "0.25.0 -> 0.26.3"
aggregated-from = "https://hg.mozilla.org/mozilla-central/raw-file/tip/supply-chain/audits.toml"

[[audits.mozilla.audits.strum_macros]]
who = "Teodor Tanasoaia <ttanasoaia@mozilla.com>"
criteria = "safe-to-deploy"
delta = "0.25.3 -> 0.26.4"
aggregated-from = "https://hg.mozilla.org/mozilla-central/raw-file/tip/supply-chain/audits.toml"

[[audits.mozilla.audits.subtle]]
who = "Simon Friedberger <simon@mozilla.com>"
criteria = "safe-to-deploy"
version = "2.5.0"
notes = "The goal is to provide some constant-time correctness for cryptographic implementations. The approach is reasonable, it is known to be insufficient but this is pointed out in the documentation."
aggregated-from = "https://hg.mozilla.org/mozilla-central/raw-file/tip/supply-chain/audits.toml"

[[audits.mozilla.audits.syn]]
who = "Mike Hommey <mh+mozilla@glandium.org>"
criteria = "safe-to-deploy"
delta = "1.0.96 -> 1.0.99"
aggregated-from = "https://hg.mozilla.org/mozilla-central/raw-file/tip/supply-chain/audits.toml"

[[audits.mozilla.audits.syn]]
who = "Mike Hommey <mh+mozilla@glandium.org>"
criteria = "safe-to-deploy"
delta = "1.0.99 -> 1.0.107"
aggregated-from = "https://hg.mozilla.org/mozilla-central/raw-file/tip/supply-chain/audits.toml"

[[audits.mozilla.audits.time]]
who = "Alex Franchuk <afranchuk@mozilla.com>"
criteria = "safe-to-deploy"
delta = "0.3.23 -> 0.3.36"
notes = """
There's a bit of new unsafe code that is self-imposed because they now assert
that ordinals are non-zero. All unsafe code was checked to ensure that the
invariants claimed were true.
"""
aggregated-from = "https://hg.mozilla.org/mozilla-central/raw-file/tip/supply-chain/audits.toml"

[[audits.mozilla.audits.time-core]]
who = "Kershaw Chang <kershaw@mozilla.com>"
criteria = "safe-to-deploy"
version = "0.1.0"
aggregated-from = "https://hg.mozilla.org/mozilla-central/raw-file/tip/supply-chain/audits.toml"

[[audits.mozilla.audits.time-core]]
who = "Kershaw Chang <kershaw@mozilla.com>"
criteria = "safe-to-deploy"
delta = "0.1.0 -> 0.1.1"
aggregated-from = "https://hg.mozilla.org/mozilla-central/raw-file/tip/supply-chain/audits.toml"

[[audits.mozilla.audits.time-core]]
who = "Alex Franchuk <afranchuk@mozilla.com>"
criteria = "safe-to-deploy"
delta = "0.1.1 -> 0.1.2"
aggregated-from = "https://hg.mozilla.org/mozilla-central/raw-file/tip/supply-chain/audits.toml"

[[audits.mozilla.audits.time-macros]]
who = "Kershaw Chang <kershaw@mozilla.com>"
criteria = "safe-to-deploy"
version = "0.2.6"
aggregated-from = "https://hg.mozilla.org/mozilla-central/raw-file/tip/supply-chain/audits.toml"

[[audits.mozilla.audits.time-macros]]
who = "Kershaw Chang <kershaw@mozilla.com>"
criteria = "safe-to-deploy"
delta = "0.2.6 -> 0.2.10"
aggregated-from = "https://hg.mozilla.org/mozilla-central/raw-file/tip/supply-chain/audits.toml"

[[audits.mozilla.audits.time-macros]]
who = "Alex Franchuk <afranchuk@mozilla.com>"
criteria = "safe-to-deploy"
delta = "0.2.10 -> 0.2.18"
aggregated-from = "https://hg.mozilla.org/mozilla-central/raw-file/tip/supply-chain/audits.toml"

[[audits.mozilla.audits.tinystr]]
who = "Makoto Kato <m_kato@ga2.so-net.ne.jp>"
criteria = "safe-to-deploy"
version = "0.7.0"
notes = "One of original auther was Zibi Braniecki who worked at Mozilla and maintained by ICU4X developers (Google and Mozilla). I've vetted the one instance of unsafe code."
aggregated-from = "https://hg.mozilla.org/mozilla-central/raw-file/tip/supply-chain/audits.toml"

[[audits.mozilla.audits.tinystr]]
who = "Mike Hommey <mh+mozilla@glandium.org>"
criteria = "safe-to-deploy"
delta = "0.7.0 -> 0.7.1"
aggregated-from = "https://hg.mozilla.org/mozilla-central/raw-file/tip/supply-chain/audits.toml"

[[audits.mozilla.audits.tinystr]]
who = "Makoto Kato <m_kato@ga2.so-net.ne.jp>"
criteria = "safe-to-deploy"
delta = "0.7.1 -> 0.7.4"
aggregated-from = "https://hg.mozilla.org/mozilla-central/raw-file/tip/supply-chain/audits.toml"

[[audits.mozilla.audits.tinystr]]
who = "Makoto Kato <m_kato@ga2.so-net.ne.jp>"
criteria = "safe-to-deploy"
delta = "0.7.4 -> 0.7.6"
aggregated-from = "https://hg.mozilla.org/mozilla-central/raw-file/tip/supply-chain/audits.toml"

[[audits.mozilla.audits.tinystr]]
who = "Makoto Kato <m_kato@ga2.so-net.ne.jp>"
criteria = "safe-to-deploy"
delta = "0.7.6 -> 0.8.1"
aggregated-from = "https://hg.mozilla.org/mozilla-central/raw-file/tip/supply-chain/audits.toml"

[[audits.mozilla.audits.tracing-core]]
who = "Alex Franchuk <afranchuk@mozilla.com>"
criteria = "safe-to-deploy"
version = "0.1.30"
notes = """
Most unsafe code is in implementing non-std sync primitives. Unsafe impls are
logically correct and justified in comments, and unsafe code is sound and
justified in comments.
"""
aggregated-from = "https://hg.mozilla.org/mozilla-central/raw-file/tip/supply-chain/audits.toml"

[[audits.mozilla.audits.unicode-xid]]
who = "Teodor Tanasoaia <ttanasoaia@mozilla.com>"
criteria = "safe-to-deploy"
delta = "0.2.4 -> 0.2.5"
aggregated-from = "https://hg.mozilla.org/mozilla-central/raw-file/tip/supply-chain/audits.toml"

[[audits.mozilla.audits.unicode-xid]]
who = "Jim Blandy <jimb@red-bean.com>"
criteria = "safe-to-deploy"
delta = "0.2.5 -> 0.2.6"
aggregated-from = "https://hg.mozilla.org/mozilla-central/raw-file/tip/supply-chain/audits.toml"

[[audits.mozilla.audits.zerocopy]]
who = "Alex Franchuk <afranchuk@mozilla.com>"
criteria = "safe-to-deploy"
version = "0.7.32"
notes = """
This crate is `no_std` so doesn't use any side-effectful std functions. It
contains quite a lot of `unsafe` code, however. I verified portions of this. It
also has a large, thorough test suite. The project claims to run tests with
Miri to have stronger soundness checks, and also claims to use formal
verification tools to prove correctness.
"""
aggregated-from = "https://hg.mozilla.org/mozilla-central/raw-file/tip/supply-chain/audits.toml"

[[audits.mozilla.audits.zerocopy-derive]]
who = "Alex Franchuk <afranchuk@mozilla.com>"
criteria = "safe-to-deploy"
version = "0.7.32"
notes = "Clean, safe macros for zerocopy."
aggregated-from = "https://hg.mozilla.org/mozilla-central/raw-file/tip/supply-chain/audits.toml"

[[audits.mozilla.audits.zeroize_derive]]
who = "Benjamin Beurdouche <beurdouche@mozilla.com>"
criteria = "safe-to-deploy"
version = "1.4.2"
aggregated-from = "https://hg.mozilla.org/mozilla-central/raw-file/tip/supply-chain/audits.toml"

[[audits.zcash.audits.ahash]]
who = "Jack Grigg <jack@electriccoin.co>"
criteria = "safe-to-deploy"
delta = "0.8.6 -> 0.8.7"
notes = "Build-time `stdsimd` detection is replaced with a nightly-only feature flag."
aggregated-from = "https://raw.githubusercontent.com/zcash/zcash/master/qa/supply-chain/audits.toml"

[[audits.zcash.audits.aho-corasick]]
who = "Daira-Emma Hopwood <daira@jacaranda.org>"
criteria = "safe-to-deploy"
delta = "1.1.2 -> 1.1.3"
aggregated-from = "https://raw.githubusercontent.com/zcash/zcash/master/qa/supply-chain/audits.toml"

[[audits.zcash.audits.anyhow]]
who = "Jack Grigg <jack@electriccoin.co>"
criteria = "safe-to-deploy"
delta = "1.0.71 -> 1.0.75"
notes = """
`unsafe` changes are migrating from `core::any::Demand` to `std::error::Request` when the
nightly features are available.
"""
aggregated-from = "https://raw.githubusercontent.com/zcash/zcash/master/qa/supply-chain/audits.toml"

[[audits.zcash.audits.anyhow]]
who = "Jack Grigg <jack@electriccoin.co>"
criteria = "safe-to-deploy"
delta = "1.0.75 -> 1.0.77"
notes = """
- Build script changes are to rerun cargo if the `RUSTC_BOOTSTRAP` env variable
  changes, and enable a few more `rustc` config flags.
- Some `unsafe fn`s were altered to add `unsafe` blocks, to make the safety
  contracts in the code clearer (instead of using the `unsafe fn`'s implicit
  `unsafe` block); no actual `unsafe` changes were made.
"""
aggregated-from = "https://raw.githubusercontent.com/zcash/zcash/master/qa/supply-chain/audits.toml"

[[audits.zcash.audits.anyhow]]
who = "Jack Grigg <jack@electriccoin.co>"
criteria = "safe-to-deploy"
delta = "1.0.77 -> 1.0.79"
notes = """
Build script changes are to refactor the existing probe into a separate file
(which removes a filesystem write), and adjust how it gets rerun in response to
changes in the build environment.
"""
aggregated-from = "https://raw.githubusercontent.com/zcash/zcash/master/qa/supply-chain/audits.toml"

[[audits.zcash.audits.anyhow]]
who = "Daira-Emma Hopwood <daira@jacaranda.org>"
criteria = "safe-to-deploy"
delta = "1.0.79 -> 1.0.82"
aggregated-from = "https://raw.githubusercontent.com/zcash/zcash/master/qa/supply-chain/audits.toml"

[[audits.zcash.audits.arrayref]]
who = "Sean Bowe <ewillbefull@gmail.com>"
criteria = "safe-to-deploy"
delta = "0.3.6 -> 0.3.7"
aggregated-from = "https://raw.githubusercontent.com/zcash/zcash/master/qa/supply-chain/audits.toml"

[[audits.zcash.audits.backtrace]]
who = "Daira-Emma Hopwood <daira@jacaranda.org>"
criteria = "safe-to-deploy"
delta = "0.3.69 -> 0.3.71"
notes = "This crate inherently requires a lot of `unsafe` code, but the changes look plausible."
aggregated-from = "https://raw.githubusercontent.com/zcash/zcash/master/qa/supply-chain/audits.toml"

[[audits.zcash.audits.blake2b_simd]]
who = "Jack Grigg <jack@electriccoin.co>"
criteria = "safe-to-deploy"
delta = "1.0.1 -> 1.0.2"
notes = "Switches to `constant_time_eq 0.3.0`, which bumps its MSRV to 1.66."
aggregated-from = "https://raw.githubusercontent.com/zcash/zcash/master/qa/supply-chain/audits.toml"

[[audits.zcash.audits.blake2s_simd]]
who = "Jack Grigg <jack@electriccoin.co>"
criteria = "safe-to-deploy"
delta = "1.0.1 -> 1.0.2"
notes = "Switches to `constant_time_eq 0.3.0`, which bumps its MSRV to 1.66."
aggregated-from = "https://raw.githubusercontent.com/zcash/zcash/master/qa/supply-chain/audits.toml"

[[audits.zcash.audits.block-buffer]]
who = "Jack Grigg <jack@electriccoin.co>"
criteria = "safe-to-deploy"
delta = "0.10.3 -> 0.10.4"
notes = "Adds panics to prevent a block size of zero from causing unsoundness."
aggregated-from = "https://raw.githubusercontent.com/zcash/zcash/master/qa/supply-chain/audits.toml"

[[audits.zcash.audits.bs58]]
who = "Daira-Emma Hopwood <daira@jacaranda.org>"
criteria = "safe-to-deploy"
delta = "0.5.0 -> 0.5.1"
aggregated-from = "https://raw.githubusercontent.com/zcash/zcash/master/qa/supply-chain/audits.toml"

[[audits.zcash.audits.constant_time_eq]]
who = "Jack Grigg <jack@electriccoin.co>"
criteria = "safe-to-deploy"
delta = "0.2.4 -> 0.2.5"
notes = "No code changes."
aggregated-from = "https://raw.githubusercontent.com/zcash/zcash/master/qa/supply-chain/audits.toml"

[[audits.zcash.audits.constant_time_eq]]
who = "Jack Grigg <jack@electriccoin.co>"
criteria = "safe-to-deploy"
delta = "0.2.5 -> 0.2.6"
aggregated-from = "https://raw.githubusercontent.com/zcash/zcash/master/qa/supply-chain/audits.toml"

[[audits.zcash.audits.constant_time_eq]]
who = "Jack Grigg <jack@electriccoin.co>"
criteria = "safe-to-deploy"
delta = "0.2.6 -> 0.3.0"
notes = "Replaces some `unsafe` code by bumping MSRV to 1.66 (to access `core::hint::black_box`)."
aggregated-from = "https://raw.githubusercontent.com/zcash/zcash/master/qa/supply-chain/audits.toml"

[[audits.zcash.audits.cpufeatures]]
who = "Daira-Emma Hopwood <daira@jacaranda.org>"
criteria = "safe-to-deploy"
delta = "0.2.11 -> 0.2.12"
aggregated-from = "https://raw.githubusercontent.com/zcash/zcash/master/qa/supply-chain/audits.toml"

[[audits.zcash.audits.crossbeam-deque]]
who = "Jack Grigg <jack@electriccoin.co>"
criteria = "safe-to-deploy"
delta = "0.8.3 -> 0.8.4"
aggregated-from = "https://raw.githubusercontent.com/zcash/zcash/master/qa/supply-chain/audits.toml"

[[audits.zcash.audits.crossbeam-deque]]
who = "Daira-Emma Hopwood <daira@jacaranda.org>"
criteria = "safe-to-deploy"
delta = "0.8.4 -> 0.8.5"
notes = "Changes to `unsafe` code look okay."
aggregated-from = "https://raw.githubusercontent.com/zcash/zcash/master/qa/supply-chain/audits.toml"

[[audits.zcash.audits.crossbeam-epoch]]
who = "Jack Grigg <jack@electriccoin.co>"
criteria = "safe-to-deploy"
delta = "0.9.15 -> 0.9.16"
notes = "Moved an `unsafe` block while removing `scopeguard` dependency."
aggregated-from = "https://raw.githubusercontent.com/zcash/zcash/master/qa/supply-chain/audits.toml"

[[audits.zcash.audits.crossbeam-epoch]]
who = "Jack Grigg <jack@electriccoin.co>"
criteria = "safe-to-deploy"
delta = "0.9.16 -> 0.9.17"
notes = """
Changes to `unsafe` code are to replace manual pointer logic with equivalent
`unsafe` stdlib methods, now that MSRV is high enough to use them.
"""
aggregated-from = "https://raw.githubusercontent.com/zcash/zcash/master/qa/supply-chain/audits.toml"

[[audits.zcash.audits.crossbeam-epoch]]
who = "Daira-Emma Hopwood <daira@jacaranda.org>"
criteria = "safe-to-deploy"
delta = "0.9.17 -> 0.9.18"
aggregated-from = "https://raw.githubusercontent.com/zcash/zcash/master/qa/supply-chain/audits.toml"

[[audits.zcash.audits.curve25519-dalek]]
who = "Jack Grigg <jack@electriccoin.co>"
criteria = "safe-to-deploy"
delta = "4.1.0 -> 4.1.1"
aggregated-from = "https://raw.githubusercontent.com/zcash/zcash/master/qa/supply-chain/audits.toml"

[[audits.zcash.audits.curve25519-dalek]]
who = "Daira-Emma Hopwood <daira@jacaranda.org>"
criteria = "safe-to-deploy"
delta = "4.1.1 -> 4.1.2"
aggregated-from = "https://raw.githubusercontent.com/zcash/zcash/master/qa/supply-chain/audits.toml"

[[audits.zcash.audits.curve25519-dalek]]
who = "Jack Grigg <jack@electriccoin.co>"
criteria = "safe-to-deploy"
delta = "4.1.2 -> 4.1.3"
notes = """
- New unsafe is adding `core::ptr::read_volatile` calls for black box
  optimization barriers.
- `build.rs` changes are to use `CARGO_CFG_TARGET_POINTER_WIDTH` instead of
  `TARGET` and the `platforms` crate for deciding on the target pointer width.
"""
aggregated-from = "https://raw.githubusercontent.com/zcash/zcash/master/qa/supply-chain/audits.toml"

[[audits.zcash.audits.curve25519-dalek-derive]]
who = "Jack Grigg <jack@electriccoin.co>"
criteria = "safe-to-deploy"
delta = "0.1.0 -> 0.1.1"
aggregated-from = "https://raw.githubusercontent.com/zcash/zcash/master/qa/supply-chain/audits.toml"

[[audits.zcash.audits.der]]
who = "Daira-Emma Hopwood <daira@jacaranda.org>"
criteria = "safe-to-deploy"
delta = "0.7.8 -> 0.7.9"
notes = "The change to ignore RUSTSEC-2023-0071 is correct for this crate."
aggregated-from = "https://raw.githubusercontent.com/zcash/zcash/master/qa/supply-chain/audits.toml"

[[audits.zcash.audits.ed25519]]
who = "Jack Grigg <jack@electriccoin.co>"
criteria = "safe-to-deploy"
delta = "2.2.1 -> 2.2.2"
aggregated-from = "https://raw.githubusercontent.com/zcash/zcash/master/qa/supply-chain/audits.toml"

[[audits.zcash.audits.ed25519]]
who = "Jack Grigg <jack@electriccoin.co>"
criteria = "safe-to-deploy"
delta = "2.2.2 -> 2.2.3"
aggregated-from = "https://raw.githubusercontent.com/zcash/zcash/master/qa/supply-chain/audits.toml"

[[audits.zcash.audits.either]]
who = "Jack Grigg <jack@electriccoin.co>"
criteria = "safe-to-deploy"
delta = "1.8.1 -> 1.9.0"
aggregated-from = "https://raw.githubusercontent.com/zcash/zcash/master/qa/supply-chain/audits.toml"

[[audits.zcash.audits.either]]
who = "Daira-Emma Hopwood <daira@jacaranda.org>"
criteria = "safe-to-deploy"
delta = "1.9.0 -> 1.11.0"
aggregated-from = "https://raw.githubusercontent.com/zcash/zcash/master/qa/supply-chain/audits.toml"

[[audits.zcash.audits.errno]]
who = "Jack Grigg <jack@electriccoin.co>"
criteria = "safe-to-deploy"
delta = "0.3.3 -> 0.3.8"
aggregated-from = "https://raw.githubusercontent.com/zcash/zcash/master/qa/supply-chain/audits.toml"

[[audits.zcash.audits.fastrand]]
who = "Daira-Emma Hopwood <daira@jacaranda.org>"
criteria = "safe-to-deploy"
delta = "2.0.1 -> 2.0.2"
aggregated-from = "https://raw.githubusercontent.com/zcash/zcash/master/qa/supply-chain/audits.toml"

[[audits.zcash.audits.futures-task]]
who = "Jack Grigg <jack@electriccoin.co>"
criteria = "safe-to-deploy"
delta = "0.3.26 -> 0.3.27"
aggregated-from = "https://raw.githubusercontent.com/zcash/zcash/master/qa/supply-chain/audits.toml"

[[audits.zcash.audits.hermit-abi]]
who = "Daira-Emma Hopwood <daira@jacaranda.org>"
criteria = "safe-to-deploy"
delta = "0.3.3 -> 0.3.9"
aggregated-from = "https://raw.githubusercontent.com/zcash/zcash/master/qa/supply-chain/audits.toml"

[[audits.zcash.audits.inout]]
who = "Daira Hopwood <daira@jacaranda.org>"
criteria = "safe-to-deploy"
version = "0.1.3"
notes = "Reviewed in full."
aggregated-from = "https://raw.githubusercontent.com/zcash/zcash/master/qa/supply-chain/audits.toml"

[[audits.zcash.audits.js-sys]]
who = "Daira-Emma Hopwood <daira@jacaranda.org>"
criteria = "safe-to-deploy"
delta = "0.3.66 -> 0.3.69"
aggregated-from = "https://raw.githubusercontent.com/zcash/zcash/master/qa/supply-chain/audits.toml"

[[audits.zcash.audits.known-folders]]
who = "Jack Grigg <thestr4d@gmail.com>"
criteria = "safe-to-deploy"
version = "1.0.1"
notes = """
Uses `unsafe` blocks to interact with `windows-sys` crate.
- `SHGetKnownFolderPath` safety requirements are met.
- `CoTaskMemFree` has no effect if passed `NULL`, so there is no issue if some
  future refactor created a pathway where `ffi::Guard` could be dropped before
  `SHGetKnownFolderPath` is called.
- Small nit: `ffi::Guard::as_pwstr` takes `&self` but returns `PWSTR` which is
  the mutable type; it should instead return `PCWSTR` which is the const type
  (and what `lstrlenW` takes) instead of implicitly const-casting the pointer,
  as this would better reflect the intent to take an immutable reference.
- The slice constructed from the `PWSTR` correctly goes out of scope before
  `guard` is dropped.
- A code comment says that `path_ptr` is valid for `len` bytes, but `PCWSTR` is
  a `*const u16` and `lstrlenW` returns its length \"in characters\" (which the
  Windows documentation confirms means the number of `WCHAR` values). This is
  likely a typo; the code checks that `len * size_of::<u16>() <= isize::MAX`.
"""
aggregated-from = "https://raw.githubusercontent.com/zcash/zcash/master/qa/supply-chain/audits.toml"

[[audits.zcash.audits.known-folders]]
who = "Jack Grigg <jack@electriccoin.co>"
criteria = "safe-to-deploy"
delta = "1.0.1 -> 1.1.0"
notes = "Addresses the notes from my previous review :)"
aggregated-from = "https://raw.githubusercontent.com/zcash/zcash/master/qa/supply-chain/audits.toml"

[[audits.zcash.audits.libm]]
who = "Jack Grigg <jack@electriccoin.co>"
criteria = "safe-to-deploy"
delta = "0.2.7 -> 0.2.8"
notes = "Forces some intermediate values to not have too much precision on the x87 FPU."
aggregated-from = "https://raw.githubusercontent.com/zcash/zcash/master/qa/supply-chain/audits.toml"

[[audits.zcash.audits.libredox]]
who = "Daira-Emma Hopwood <daira@jacaranda.org>"
criteria = "safe-to-deploy"
delta = "0.0.1 -> 0.1.3"
aggregated-from = "https://raw.githubusercontent.com/zcash/zcash/master/qa/supply-chain/audits.toml"

[[audits.zcash.audits.linux-raw-sys]]
who = "Daira-Emma Hopwood <daira@jacaranda.org>"
criteria = "safe-to-deploy"
delta = "0.4.12 -> 0.4.13"
notes = "Low-level OS interface crate, so `unsafe` code is expected."
aggregated-from = "https://raw.githubusercontent.com/zcash/zcash/master/qa/supply-chain/audits.toml"

[[audits.zcash.audits.log]]
who = "Daira-Emma Hopwood <daira@jacaranda.org>"
criteria = "safe-to-deploy"
delta = "0.4.20 -> 0.4.21"
aggregated-from = "https://raw.githubusercontent.com/zcash/zcash/master/qa/supply-chain/audits.toml"

[[audits.zcash.audits.maybe-rayon]]
who = "Sean Bowe <ewillbefull@gmail.com>"
criteria = "safe-to-deploy"
version = "0.1.1"
aggregated-from = "https://raw.githubusercontent.com/zcash/zcash/master/qa/supply-chain/audits.toml"

[[audits.zcash.audits.memchr]]
who = "Jack Grigg <jack@electriccoin.co>"
criteria = "safe-to-deploy"
delta = "2.6.4 -> 2.7.1"
notes = """
Change to an `unsafe fn` is to rework the short-tail handling of a fixed-length
comparison between `u8` pointers. The new tail code matches the existing head
code (but adapted to `u16` and `u8` reads, instead of `u32`).
"""
aggregated-from = "https://raw.githubusercontent.com/zcash/zcash/master/qa/supply-chain/audits.toml"

[[audits.zcash.audits.memchr]]
who = "Daira-Emma Hopwood <daira@jacaranda.org>"
criteria = "safe-to-deploy"
delta = "2.7.1 -> 2.7.2"
aggregated-from = "https://raw.githubusercontent.com/zcash/zcash/master/qa/supply-chain/audits.toml"

[[audits.zcash.audits.miniz_oxide]]
who = "Daira-Emma Hopwood <daira@jacaranda.org>"
criteria = "safe-to-deploy"
delta = "0.7.1 -> 0.7.2"
aggregated-from = "https://raw.githubusercontent.com/zcash/zcash/master/qa/supply-chain/audits.toml"

[[audits.zcash.audits.mio]]
who = "Daira-Emma Hopwood <daira@jacaranda.org>"
criteria = "safe-to-deploy"
delta = "0.8.10 -> 0.8.11"
aggregated-from = "https://raw.githubusercontent.com/zcash/zcash/master/qa/supply-chain/audits.toml"

[[audits.zcash.audits.nix]]
who = "Jack Grigg <jack@electriccoin.co>"
criteria = "safe-to-deploy"
delta = "0.26.2 -> 0.26.4"
notes = """
Most of the `unsafe` changes are cleaning up their usage:
- Replacing `data.len() * std::mem::size_of::<$ty>()` with `std::mem::size_of_val(data)`.
- Removing some `mem::transmute`s.
- Using `*mut` instead of `*const` to convey intended semantics.

A new unsafe trait method `SockaddrLike::set_length` is added; it's impls look fine.
"""
aggregated-from = "https://raw.githubusercontent.com/zcash/zcash/master/qa/supply-chain/audits.toml"

[[audits.zcash.audits.object]]
who = "Daira-Emma Hopwood <daira@jacaranda.org>"
criteria = "safe-to-deploy"
delta = "0.32.1 -> 0.32.2"
aggregated-from = "https://raw.githubusercontent.com/zcash/zcash/master/qa/supply-chain/audits.toml"

[[audits.zcash.audits.opaque-debug]]
who = "Daira-Emma Hopwood <daira@jacaranda.org>"
criteria = "safe-to-deploy"
delta = "0.3.0 -> 0.3.1"
aggregated-from = "https://raw.githubusercontent.com/zcash/zcash/master/qa/supply-chain/audits.toml"

[[audits.zcash.audits.phf]]
who = "Jack Grigg <jack@z.cash>"
criteria = "safe-to-deploy"
delta = "0.8.0 -> 0.11.1"
notes = """
Mostly modernisation, migrating to `PhfBorrow`, and making more things `&'static`.
No unsafe code in the new `OrderedMap` and `OrderedSet` types.
"""
aggregated-from = "https://raw.githubusercontent.com/zcash/zcash/master/qa/supply-chain/audits.toml"

[[audits.zcash.audits.phf]]
who = "Jack Grigg <thestr4d@gmail.com>"
criteria = "safe-to-deploy"
delta = "0.11.1 -> 0.11.2"
aggregated-from = "https://raw.githubusercontent.com/zcash/zcash/master/qa/supply-chain/audits.toml"

[[audits.zcash.audits.phf_generator]]
who = "Jack Grigg <jack@z.cash>"
criteria = "safe-to-deploy"
delta = "0.8.0 -> 0.11.1"
notes = "Just dependency and edition bumps and code formatting."
aggregated-from = "https://raw.githubusercontent.com/zcash/zcash/master/qa/supply-chain/audits.toml"

[[audits.zcash.audits.phf_generator]]
who = "Jack Grigg <thestr4d@gmail.com>"
criteria = "safe-to-deploy"
delta = "0.11.1 -> 0.11.2"
aggregated-from = "https://raw.githubusercontent.com/zcash/zcash/master/qa/supply-chain/audits.toml"

[[audits.zcash.audits.phf_shared]]
who = "Jack Grigg <jack@z.cash>"
criteria = "safe-to-deploy"
delta = "0.8.0 -> 0.11.1"
notes = """
Adds `uncased` dependency, and newly generates unsafe code to transmute `&'static str`
into `&'static UncasedStr`. I verified that `UncasedStr` is a `#[repr(transparent)]`
newtype around `str`.
"""
aggregated-from = "https://raw.githubusercontent.com/zcash/zcash/master/qa/supply-chain/audits.toml"

[[audits.zcash.audits.phf_shared]]
who = "Jack Grigg <thestr4d@gmail.com>"
criteria = "safe-to-deploy"
delta = "0.11.1 -> 0.11.2"
aggregated-from = "https://raw.githubusercontent.com/zcash/zcash/master/qa/supply-chain/audits.toml"

[[audits.zcash.audits.pin-project-lite]]
who = "Daira-Emma Hopwood <daira@jacaranda.org>"
criteria = "safe-to-deploy"
delta = "0.2.13 -> 0.2.14"
aggregated-from = "https://raw.githubusercontent.com/zcash/zcash/master/qa/supply-chain/audits.toml"

[[audits.zcash.audits.proc-macro-crate]]
who = "Jack Grigg <jack@z.cash>"
criteria = "safe-to-deploy"
delta = "1.2.1 -> 1.3.0"
notes = "Migrates from `toml` to `toml_edit`."
aggregated-from = "https://raw.githubusercontent.com/zcash/zcash/master/qa/supply-chain/audits.toml"

[[audits.zcash.audits.proc-macro-crate]]
who = "Jack Grigg <jack@electriccoin.co>"
criteria = "safe-to-deploy"
delta = "1.3.0 -> 1.3.1"
notes = "Bumps MSRV to 1.60."
aggregated-from = "https://raw.githubusercontent.com/zcash/zcash/master/qa/supply-chain/audits.toml"

[[audits.zcash.audits.rand_xorshift]]
who = "Sean Bowe <ewillbefull@gmail.com>"
criteria = "safe-to-deploy"
version = "0.3.0"
aggregated-from = "https://raw.githubusercontent.com/zcash/zcash/master/qa/supply-chain/audits.toml"

[[audits.zcash.audits.redjubjub]]
who = "Daira Emma Hopwood <daira@jacaranda.org>"
criteria = "safe-to-deploy"
version = "0.7.0"
notes = """
This crate is a thin wrapper around the `reddsa` crate, which I did not review. I also
did not review tests or verify test vectors.

The comment on `batch::Verifier::verify` has an error in the batch verification equation,
filed as https://github.com/ZcashFoundation/redjubjub/issues/163 . It does not affect the
implementation which just delegates to `reddsa`. `reddsa` has the same comment bug filed as
https://github.com/ZcashFoundation/reddsa/issues/52 , but its batch verification implementation
is correct. (I checked the latter against https://zips.z.cash/protocol/protocol.pdf#reddsabatchvalidate
which has had previous cryptographic review by NCC group; see finding NCC-Zcash2018-009 in
https://research.nccgroup.com/wp-content/uploads/2020/07/NCC_Group_Zcash2018_Public_Report_2019-01-30_v1.3.pdf ).
"""
aggregated-from = "https://raw.githubusercontent.com/zcash/zcash/master/qa/supply-chain/audits.toml"

[[audits.zcash.audits.redox_users]]
who = "Jack Grigg <jack@electriccoin.co>"
criteria = "safe-to-deploy"
delta = "0.4.3 -> 0.4.4"
notes = "Switches from `redox_syscall` crate to `libredox` crate for syscalls."
aggregated-from = "https://raw.githubusercontent.com/zcash/zcash/master/qa/supply-chain/audits.toml"

[[audits.zcash.audits.redox_users]]
who = "Daira-Emma Hopwood <daira@jacaranda.org>"
criteria = "safe-to-deploy"
delta = "0.4.4 -> 0.4.5"
aggregated-from = "https://raw.githubusercontent.com/zcash/zcash/master/qa/supply-chain/audits.toml"

[[audits.zcash.audits.regex-automata]]
who = "Daira-Emma Hopwood <daira@jacaranda.org>"
criteria = "safe-to-deploy"
delta = "0.4.3 -> 0.4.6"
aggregated-from = "https://raw.githubusercontent.com/zcash/zcash/master/qa/supply-chain/audits.toml"

[[audits.zcash.audits.regex-syntax]]
who = "Sean Bowe <ewillbefull@gmail.com>"
criteria = "safe-to-deploy"
delta = "0.6.28 -> 0.6.29"
aggregated-from = "https://raw.githubusercontent.com/zcash/zcash/master/qa/supply-chain/audits.toml"

[[audits.zcash.audits.rustc-demangle]]
who = "Sean Bowe <ewillbefull@gmail.com>"
criteria = "safe-to-deploy"
delta = "0.1.21 -> 0.1.22"
aggregated-from = "https://raw.githubusercontent.com/zcash/zcash/master/qa/supply-chain/audits.toml"

[[audits.zcash.audits.rustc-demangle]]
who = "Jack Grigg <jack@electriccoin.co>"
criteria = "safe-to-deploy"
delta = "0.1.22 -> 0.1.23"
aggregated-from = "https://raw.githubusercontent.com/zcash/zcash/master/qa/supply-chain/audits.toml"

[[audits.zcash.audits.rustc_version]]
who = "Jack Grigg <jack@electriccoin.co>"
criteria = "safe-to-deploy"
version = "0.4.0"
notes = """
Most of the crate is code to parse and validate the output of `rustc -vV`. The caller can
choose which `rustc` to use, or can use `rustc_version::{version, version_meta}` which will
try `$RUSTC` followed by `rustc`.

If an adversary can arbitrarily set the `$RUSTC` environment variable then this crate will
execute arbitrary code. But when this crate is used within a build script, `$RUSTC` should
be set correctly by `cargo`.
"""
aggregated-from = "https://raw.githubusercontent.com/zcash/zcash/master/qa/supply-chain/audits.toml"

[[audits.zcash.audits.scopeguard]]
who = "Jack Grigg <jack@electriccoin.co>"
criteria = "safe-to-deploy"
delta = "1.1.0 -> 1.2.0"
notes = "Only change to an `unsafe` block is to replace a `mem::forget` with `ManuallyDrop`."
aggregated-from = "https://raw.githubusercontent.com/zcash/zcash/master/qa/supply-chain/audits.toml"

[[audits.zcash.audits.semver]]
who = "Jack Grigg <jack@electriccoin.co>"
criteria = "safe-to-deploy"
delta = "1.0.17 -> 1.0.18"
aggregated-from = "https://raw.githubusercontent.com/zcash/zcash/master/qa/supply-chain/audits.toml"

[[audits.zcash.audits.semver]]
who = "Jack Grigg <jack@electriccoin.co>"
criteria = "safe-to-deploy"
delta = "1.0.18 -> 1.0.19"
aggregated-from = "https://raw.githubusercontent.com/zcash/zcash/master/qa/supply-chain/audits.toml"

[[audits.zcash.audits.semver]]
who = "Jack Grigg <jack@electriccoin.co>"
criteria = "safe-to-deploy"
delta = "1.0.19 -> 1.0.20"
aggregated-from = "https://raw.githubusercontent.com/zcash/zcash/master/qa/supply-chain/audits.toml"

[[audits.zcash.audits.semver]]
who = "Daira-Emma Hopwood <daira@jacaranda.org>"
criteria = "safe-to-deploy"
delta = "1.0.20 -> 1.0.22"
aggregated-from = "https://raw.githubusercontent.com/zcash/zcash/master/qa/supply-chain/audits.toml"

[[audits.zcash.audits.sharded-slab]]
who = "Jack Grigg <jack@electriccoin.co>"
criteria = "safe-to-deploy"
delta = "0.1.4 -> 0.1.7"
notes = "Only change to an `unsafe` block is to fix a clippy lint."
aggregated-from = "https://raw.githubusercontent.com/zcash/zcash/master/qa/supply-chain/audits.toml"

[[audits.zcash.audits.signature]]
who = "Daira Emma Hopwood <daira@jacaranda.org>"
criteria = "safe-to-deploy"
version = "2.1.0"
notes = """
This crate uses `#![forbid(unsafe_code)]`, has no build script, and only provides traits with some trivial default implementations.
I did not review whether implementing these APIs would present any undocumented cryptographic hazards.
"""
aggregated-from = "https://raw.githubusercontent.com/zcash/zcash/master/qa/supply-chain/audits.toml"

[[audits.zcash.audits.signature]]
who = "Jack Grigg <jack@electriccoin.co>"
criteria = "safe-to-deploy"
delta = "2.1.0 -> 2.2.0"
aggregated-from = "https://raw.githubusercontent.com/zcash/zcash/master/qa/supply-chain/audits.toml"

[[audits.zcash.audits.siphasher]]
who = "Jack Grigg <jack@electriccoin.co>"
criteria = "safe-to-deploy"
delta = "0.3.10 -> 0.3.11"
aggregated-from = "https://raw.githubusercontent.com/zcash/zcash/master/qa/supply-chain/audits.toml"

[[audits.zcash.audits.syn]]
who = "Jack Grigg <jack@electriccoin.co>"
criteria = "safe-to-deploy"
delta = "1.0.107 -> 1.0.109"
notes = "Fixes string literal parsing to only skip specified whitespace characters."
aggregated-from = "https://raw.githubusercontent.com/zcash/zcash/master/qa/supply-chain/audits.toml"

[[audits.zcash.audits.tempfile]]
who = "Jack Grigg <jack@electriccoin.co>"
criteria = "safe-to-deploy"
delta = "3.8.1 -> 3.9.0"
aggregated-from = "https://raw.githubusercontent.com/zcash/zcash/master/qa/supply-chain/audits.toml"

[[audits.zcash.audits.tempfile]]
who = "Daira-Emma Hopwood <daira@jacaranda.org>"
criteria = "safe-to-deploy"
delta = "3.9.0 -> 3.10.1"
aggregated-from = "https://raw.githubusercontent.com/zcash/zcash/master/qa/supply-chain/audits.toml"

[[audits.zcash.audits.thiserror]]
who = "Jack Grigg <jack@electriccoin.co>"
criteria = "safe-to-deploy"
delta = "1.0.43 -> 1.0.48"
aggregated-from = "https://raw.githubusercontent.com/zcash/zcash/master/qa/supply-chain/audits.toml"

[[audits.zcash.audits.thiserror]]
who = "Jack Grigg <jack@electriccoin.co>"
criteria = "safe-to-deploy"
delta = "1.0.48 -> 1.0.51"
aggregated-from = "https://raw.githubusercontent.com/zcash/zcash/master/qa/supply-chain/audits.toml"

[[audits.zcash.audits.thiserror]]
who = "Jack Grigg <jack@electriccoin.co>"
criteria = "safe-to-deploy"
delta = "1.0.51 -> 1.0.52"
notes = "Reruns the build script if the `RUSTC_BOOTSTRAP` env variable changes."
aggregated-from = "https://raw.githubusercontent.com/zcash/zcash/master/qa/supply-chain/audits.toml"

[[audits.zcash.audits.thiserror]]
who = "Jack Grigg <jack@electriccoin.co>"
criteria = "safe-to-deploy"
delta = "1.0.52 -> 1.0.56"
notes = """
Build script changes are to refactor the existing probe into a separate file
(which removes a filesystem write), and adjust how it gets rerun in response to
changes in the build environment.
"""
aggregated-from = "https://raw.githubusercontent.com/zcash/zcash/master/qa/supply-chain/audits.toml"

[[audits.zcash.audits.thiserror]]
who = "Daira-Emma Hopwood <daira@jacaranda.org>"
criteria = "safe-to-deploy"
delta = "1.0.56 -> 1.0.58"
aggregated-from = "https://raw.githubusercontent.com/zcash/zcash/master/qa/supply-chain/audits.toml"

[[audits.zcash.audits.thiserror-impl]]
who = "Jack Grigg <jack@electriccoin.co>"
criteria = "safe-to-deploy"
delta = "1.0.43 -> 1.0.48"
aggregated-from = "https://raw.githubusercontent.com/zcash/zcash/master/qa/supply-chain/audits.toml"

[[audits.zcash.audits.thiserror-impl]]
who = "Jack Grigg <jack@electriccoin.co>"
criteria = "safe-to-deploy"
delta = "1.0.48 -> 1.0.51"
aggregated-from = "https://raw.githubusercontent.com/zcash/zcash/master/qa/supply-chain/audits.toml"

[[audits.zcash.audits.thiserror-impl]]
who = "Jack Grigg <jack@electriccoin.co>"
criteria = "safe-to-deploy"
delta = "1.0.51 -> 1.0.52"
aggregated-from = "https://raw.githubusercontent.com/zcash/zcash/master/qa/supply-chain/audits.toml"

[[audits.zcash.audits.thiserror-impl]]
who = "Jack Grigg <jack@electriccoin.co>"
criteria = "safe-to-deploy"
delta = "1.0.52 -> 1.0.56"
aggregated-from = "https://raw.githubusercontent.com/zcash/zcash/master/qa/supply-chain/audits.toml"

[[audits.zcash.audits.thiserror-impl]]
who = "Daira-Emma Hopwood <daira@jacaranda.org>"
criteria = "safe-to-deploy"
delta = "1.0.56 -> 1.0.58"
aggregated-from = "https://raw.githubusercontent.com/zcash/zcash/master/qa/supply-chain/audits.toml"

[[audits.zcash.audits.thread_local]]
who = "Jack Grigg <jack@z.cash>"
criteria = "safe-to-deploy"
delta = "1.1.4 -> 1.1.7"
notes = """
New `unsafe` usage:
- An extra `deallocate_bucket`, to replace a `Mutex::lock` with a `compare_exchange`.
- Setting and getting a `#[thread_local] static mut Option<Thread>` on nightly.
"""
aggregated-from = "https://raw.githubusercontent.com/zcash/zcash/master/qa/supply-chain/audits.toml"

[[audits.zcash.audits.thread_local]]
who = "Daira-Emma Hopwood <daira@jacaranda.org>"
criteria = "safe-to-deploy"
delta = "1.1.7 -> 1.1.8"
notes = """
Adds `unsafe` code that makes an assumption that `ptr::null_mut::<Entry<T>>()` is a valid representation
of an `AtomicPtr<Entry<T>>`, but this is likely a correct assumption.
"""
aggregated-from = "https://raw.githubusercontent.com/zcash/zcash/master/qa/supply-chain/audits.toml"

[[audits.zcash.audits.tinyvec_macros]]
who = "Jack Grigg <jack@z.cash>"
criteria = "safe-to-deploy"
delta = "0.1.0 -> 0.1.1"
notes = "Adds `#![forbid(unsafe_code)]` and license files."
aggregated-from = "https://raw.githubusercontent.com/zcash/zcash/master/qa/supply-chain/audits.toml"

[[audits.zcash.audits.tokio]]
who = "Daira-Emma Hopwood <daira@jacaranda.org>"
criteria = "safe-to-deploy"
delta = "1.35.1 -> 1.37.0"
notes = "Cursory review, but new and changed uses of `unsafe` code look fine, as far as I can see."
aggregated-from = "https://raw.githubusercontent.com/zcash/zcash/master/qa/supply-chain/audits.toml"

[[audits.zcash.audits.tracing-core]]
who = "Jack Grigg <jack@electriccoin.co>"
criteria = "safe-to-deploy"
delta = "0.1.30 -> 0.1.31"
notes = """
The only new `unsafe` block is to intentionally leak a scoped subscriber onto
the heap when setting it as the global default dispatcher. I checked that the
global default can only be set once and is never dropped.
"""
aggregated-from = "https://raw.githubusercontent.com/zcash/zcash/master/qa/supply-chain/audits.toml"

[[audits.zcash.audits.tracing-core]]
who = "Jack Grigg <jack@electriccoin.co>"
criteria = "safe-to-deploy"
delta = "0.1.31 -> 0.1.32"
aggregated-from = "https://raw.githubusercontent.com/zcash/zcash/master/qa/supply-chain/audits.toml"

[[audits.zcash.audits.tracing-subscriber]]
who = "Jack Grigg <jack@electriccoin.co>"
criteria = "safe-to-deploy"
delta = "0.3.17 -> 0.3.18"
aggregated-from = "https://raw.githubusercontent.com/zcash/zcash/master/qa/supply-chain/audits.toml"

[[audits.zcash.audits.try-lock]]
who = "Jack Grigg <jack@electriccoin.co>"
criteria = "safe-to-deploy"
delta = "0.2.4 -> 0.2.5"
notes = "Bumps MSRV to remove unsafe code block."
aggregated-from = "https://raw.githubusercontent.com/zcash/zcash/master/qa/supply-chain/audits.toml"

[[audits.zcash.audits.universal-hash]]
who = "Daira Hopwood <daira@jacaranda.org>"
criteria = "safe-to-deploy"
delta = "0.4.1 -> 0.5.0"
notes = "I checked correctness of to_blocks which uses unsafe code in a safe function."
aggregated-from = "https://raw.githubusercontent.com/zcash/zcash/master/qa/supply-chain/audits.toml"

[[audits.zcash.audits.wagyu-zcash-parameters]]
who = "Sean Bowe <ewillbefull@gmail.com>"
criteria = "safe-to-deploy"
version = "0.2.0"
aggregated-from = "https://raw.githubusercontent.com/zcash/zcash/master/qa/supply-chain/audits.toml"

[[audits.zcash.audits.wagyu-zcash-parameters-1]]
who = "Sean Bowe <ewillbefull@gmail.com>"
criteria = "safe-to-deploy"
version = "0.2.0"
aggregated-from = "https://raw.githubusercontent.com/zcash/zcash/master/qa/supply-chain/audits.toml"

[[audits.zcash.audits.wagyu-zcash-parameters-2]]
who = "Sean Bowe <ewillbefull@gmail.com>"
criteria = "safe-to-deploy"
version = "0.2.0"
aggregated-from = "https://raw.githubusercontent.com/zcash/zcash/master/qa/supply-chain/audits.toml"

[[audits.zcash.audits.wagyu-zcash-parameters-3]]
who = "Sean Bowe <ewillbefull@gmail.com>"
criteria = "safe-to-deploy"
version = "0.2.0"
aggregated-from = "https://raw.githubusercontent.com/zcash/zcash/master/qa/supply-chain/audits.toml"

[[audits.zcash.audits.wagyu-zcash-parameters-4]]
who = "Sean Bowe <ewillbefull@gmail.com>"
criteria = "safe-to-deploy"
version = "0.2.0"
aggregated-from = "https://raw.githubusercontent.com/zcash/zcash/master/qa/supply-chain/audits.toml"

[[audits.zcash.audits.wagyu-zcash-parameters-5]]
who = "Sean Bowe <ewillbefull@gmail.com>"
criteria = "safe-to-deploy"
version = "0.2.0"
aggregated-from = "https://raw.githubusercontent.com/zcash/zcash/master/qa/supply-chain/audits.toml"

[[audits.zcash.audits.wagyu-zcash-parameters-6]]
who = "Sean Bowe <ewillbefull@gmail.com>"
criteria = "safe-to-deploy"
version = "0.2.0"
aggregated-from = "https://raw.githubusercontent.com/zcash/zcash/master/qa/supply-chain/audits.toml"

[[audits.zcash.audits.want]]
who = "Jack Grigg <jack@electriccoin.co>"
criteria = "safe-to-deploy"
delta = "0.3.0 -> 0.3.1"
notes = """
Migrates to `try-lock 0.2.4` to replace some unsafe APIs that were not marked
`unsafe` (but that were being used safely).
"""
aggregated-from = "https://raw.githubusercontent.com/zcash/zcash/master/qa/supply-chain/audits.toml"

[[audits.zcash.audits.wasm-bindgen-backend]]
who = "Daira-Emma Hopwood <daira@jacaranda.org>"
criteria = "safe-to-deploy"
delta = "0.2.89 -> 0.2.92"
aggregated-from = "https://raw.githubusercontent.com/zcash/zcash/master/qa/supply-chain/audits.toml"

[[audits.zcash.audits.wasm-bindgen-macro]]
who = "Daira-Emma Hopwood <daira@jacaranda.org>"
criteria = "safe-to-deploy"
delta = "0.2.89 -> 0.2.92"
aggregated-from = "https://raw.githubusercontent.com/zcash/zcash/master/qa/supply-chain/audits.toml"

[[audits.zcash.audits.wasm-bindgen-macro-support]]
who = "Daira-Emma Hopwood <daira@jacaranda.org>"
criteria = "safe-to-deploy"
version = "0.2.92"
aggregated-from = "https://raw.githubusercontent.com/zcash/zcash/master/qa/supply-chain/audits.toml"

[[audits.zcash.audits.wasm-bindgen-shared]]
who = "Jack Grigg <jack@z.cash>"
criteria = "safe-to-deploy"
delta = "0.2.83 -> 0.2.84"
notes = "Bumps the schema version to add `linked_modules`."
aggregated-from = "https://raw.githubusercontent.com/zcash/zcash/master/qa/supply-chain/audits.toml"

[[audits.zcash.audits.wasm-bindgen-shared]]
who = "Jack Grigg <jack@electriccoin.co>"
criteria = "safe-to-deploy"
delta = "0.2.84 -> 0.2.87"
aggregated-from = "https://raw.githubusercontent.com/zcash/zcash/master/qa/supply-chain/audits.toml"

[[audits.zcash.audits.wasm-bindgen-shared]]
who = "Jack Grigg <jack@electriccoin.co>"
criteria = "safe-to-deploy"
delta = "0.2.87 -> 0.2.89"
aggregated-from = "https://raw.githubusercontent.com/zcash/zcash/master/qa/supply-chain/audits.toml"

[[audits.zcash.audits.wasm-bindgen-shared]]
who = "Daira-Emma Hopwood <daira@jacaranda.org>"
criteria = "safe-to-deploy"
delta = "0.2.89 -> 0.2.92"
aggregated-from = "https://raw.githubusercontent.com/zcash/zcash/master/qa/supply-chain/audits.toml"

[[audits.zcash.audits.web-sys]]
who = "Daira-Emma Hopwood <daira@jacaranda.org>"
criteria = "safe-to-deploy"
delta = "0.3.66 -> 0.3.69"
aggregated-from = "https://raw.githubusercontent.com/zcash/zcash/master/qa/supply-chain/audits.toml"<|MERGE_RESOLUTION|>--- conflicted
+++ resolved
@@ -302,13 +302,8 @@
 user-name = "Kris Nuttycombe"
 
 [[publisher.zcash_client_sqlite]]
-<<<<<<< HEAD
-version = "0.17.2"
-when = "2025-07-21"
-=======
 version = "0.17.3"
 when = "2025-08-29"
->>>>>>> ff4e00a1
 user-id = 169181
 user-login = "nuttycom"
 user-name = "Kris Nuttycombe"
