All notable changes to this library will be documented in this file.

The format is based on [Keep a Changelog](https://keepachangelog.com/en/1.0.0/),
and this library adheres to Rust's notion of
[Semantic Versioning](https://semver.org/spec/v2.0.0.html).

## [Unreleased]

<<<<<<< HEAD
## [0.8.0] - 2025-03-19

### Added
- `zcash_keys::keys::UnifiedIncomingViewingKey::{has_sapling, has_orchard,
  has_transparent, receiver_requirements, to_receiver_requirements}`
- `zcash_keys::keys::ReceiverRequirements`

### Changed
- `zcash_keys::keys::UnifiedAddressRequest` is now an enum instead of a struct.
  The `new` and `unsafe_new` methods have been replaced by `custom` and
  `unsafe_custom` respectively.
- Arguments to `zcash_keys::keys::UnifiedIncomingViewingKey::address` have been
  modified; the `request` argument to this method now has type
  `UnifiedAddressRequest` instead of `Option<UnifiedAddressRequest>`. Use
  `UnifiedAddressRequest::AllAvailableKeys` where `None` was previously
  used to obtain the same semantics.

### Removed
- `UnifiedAddressRequest::{new, unsafe_new}`: use `{custom, unsafe_custom}`
  respectively instead.
- `UnifiedAddressRequest::intersect`: a replacement for this method is now
  provided with the newly-added `ReceiverRequirements` type.
=======
## [0.4.1, 0.5.1, 0.6.1, 0.7.1] - 2025-05-07

### Added
- `zcash_keys::Address::to_transparent_address`
- `zcash_keys::Address::to_sapling_address`
>>>>>>> 70cc29c3

## [0.7.0] - 2025-02-21

### Added
- `no-std` compatibility (`alloc` is required). A default-enabled `std` feature
  flag has been added gating the `std::error::Error` usage.
- `zcash_keys::keys::ReceiverRequirement`
- `zcash_keys::Address::to_transparent_address`

### Changed
- MSRV is now 1.81.0.
- Migrated to `bip32 =0.6.0-pre.1`, `nonempty 0.11`, `orchard 0.11`,
  `sapling-crypto 0.5`, `zcash_encoding 0.3`, `zcash_protocol 0.5`,
  `zcash_address 0.7`, `zcash_transparent 0.2`.
- `zcash_keys::keys::UnifiedAddressRequest` has been substantially modified;
  instead of a collection of boolean flags, it is now a collection of
  `ReceiverRequirement` values that describe how addresses may be constructed
  in the case that keys for a particular protocol are absent or it is not
  possible to generate a specific receiver at a given diversifier index.
  Behavior of methods that accept a `UnifiedAddressRequest` have been modified
  accordingly. In addition, request construction methods that previously
  returned `None` to indicate an attempt to generate an invalid request now
  return `Err(())`

### Removed
- `zcash_keys::keys::UnifiedAddressRequest::all` (use
  `UnifiedAddressRequest::ALLOW_ALL` or
  `UnifiedFullViewingKey::to_address_request` instead)

## [0.6.0] - 2024-12-16

### Changed
- Migrated to `bech32 0.11`, `sapling-crypto 0.4`.
- Added dependency on `zcash_transparent 0.1` to replace dependency
  on `zcash_primitives`.
- The `UnifiedAddressRequest` argument to the following methods is now optional:
  - `zcash_keys::keys::UnifiedSpendingKey::address`
  - `zcash_keys::keys::UnifiedSpendingKey::default_address`
  - `zcash_keys::keys::UnifiedFullViewingKey::find_address`
  - `zcash_keys::keys::UnifiedFullViewingKey::default_address`
  - `zcash_keys::keys::UnifiedIncomingViewingKey::address`
  - `zcash_keys::keys::UnifiedIncomingViewingKey::find_address`
  - `zcash_keys::keys::UnifiedIncomingViewingKey::default_address`

## [0.5.0] - 2024-11-14

### Changed
- Migrated to `zcash_primitives 0.20.0`
- MSRV is now 1.77.0.

## [0.4.0] - 2024-10-04

### Added
- `zcash_keys::encoding::decode_extfvk_with_network`
- `impl std::error::Error for Bech32DecodeError`
- `impl std::error::Error for DecodingError`
- `impl std::error::Error for DerivationError`

### Changed
- Migrated to `orchard 0.10`, `sapling-crypto 0.3`, `zcash_address 0.6`,
  `zcash_primitives 0.19`, `zcash_protocol 0.4`.

## [0.3.0] - 2024-08-19
### Notable changes
- `zcash_keys`:
  - Now supports TEX (transparent-source-only) addresses as specified
    in [ZIP 320](https://zips.z.cash/zip-0320).
  - An `unstable-frost` feature has been added in order to be able to
    temporarily expose API features that are needed specifically when creating
    FROST threshold signatures. The features under this flag will be removed
    once key derivation for FROST has been fully specified and implemented.

### Added
- `zcash_keys::address::Address::try_from_zcash_address`
- `zcash_keys::address::Receiver`
- `zcash_keys::keys::UnifiedAddressRequest`
  - `intersect`
  - `to_address_request`

### Changed
- MSRV is now 1.70.0.
- Updated dependencies:
  - `zcash_address-0.4`
  - `zcash_encoding-0.2.1`
  - `zcash_primitives-0.16`
  - `zcash_protocol-0.2`
- `zcash_keys::Address` has a new variant `Tex`.
- `zcash_keys::address::Address::has_receiver` has been renamed to `can_receive_as`.
- `zcash_keys::keys`:
  - The (unstable) encoding of `UnifiedSpendingKey` has changed.
  - `DerivationError::Transparent` now contains `bip32::Error`.

## [0.2.0] - 2024-03-25

### Added
- `zcash_keys::address::Address::has_receiver`
- `impl Display for zcash_keys::keys::AddressGenerationError`
- `impl std::error::Error for zcash_keys::keys::AddressGenerationError`
- `impl From<hdwallet::error::Error> for zcash_keys::keys::DerivationError`
  when the `transparent-inputs` feature is enabled.
- `zcash_keys::keys::DecodingError`
- `zcash_keys::keys::UnifiedFullViewingKey::{parse, to_unified_incoming_viewing_key}`
- `zcash_keys::keys::UnifiedIncomingViewingKey`

### Changed
- `zcash_keys::keys::UnifiedFullViewingKey::{find_address, default_address}`
  now return `Result<(UnifiedAddress, DiversifierIndex), AddressGenerationError>`
  (instead of `Option<(UnifiedAddress, DiversifierIndex)>` for `find_address`).
- `zcash_keys::keys::AddressGenerationError`
  - Added `DiversifierSpaceExhausted` variant.
- At least one of the `orchard`, `sapling`, or `transparent-inputs` features
  must be enabled for the `keys` module to be accessible.
- Updated to `zcash_primitives-0.15.0`

### Removed
- `UnifiedFullViewingKey::new` has been placed behind the `test-dependencies`
  feature flag. UFVKs should only be produced by derivation from the USK, or
  parsed from their string representation.

### Fixed
- `UnifiedFullViewingKey::find_address` can now find an address for a diversifier
  index outside the valid transparent range if you aren't requesting a
  transparent receiver.

## [0.1.1] - 2024-03-04

### Added
- `zcash_keys::keys::UnifiedAddressRequest::all`

### Fixed
- A missing application of the `sapling` feature flag was remedied;
  prior to this fix it was not possible to use this crate without the
  `sapling` feature enabled.

## [0.1.0] - 2024-03-01
The entries below are relative to the `zcash_client_backend` crate as of
`zcash_client_backend 0.10.0`.

### Added
- `zcash_keys::address` (moved from `zcash_client_backend::address`). Further
  additions to this module:
  - `UnifiedAddress::{has_orchard, has_sapling, has_transparent}`
  - `UnifiedAddress::receiver_types`
  - `UnifiedAddress::unknown`
- `zcash_keys::encoding` (moved from `zcash_client_backend::encoding`).
- `zcash_keys::keys` (moved from `zcash_client_backend::keys`). Further
  additions to this module:
  - `AddressGenerationError`
  - `UnifiedAddressRequest`
- A new `orchard` feature flag has been added to make it possible to
  build client code without `orchard` dependendencies.
- `zcash_keys::address::Address::to_zcash_address`

### Changed
- The following methods and enum variants have been placed behind an `orchard`
  feature flag:
  - `zcash_keys::address::UnifiedAddress::orchard`
  - `zcash_keys::keys::DerivationError::Orchard`
  - `zcash_keys::keys::UnifiedSpendingKey::orchard`
- `zcash_keys::address`:
  - `RecipientAddress` has been renamed to `Address`.
  - `Address::Shielded` has been renamed to `Address::Sapling`.
  - `UnifiedAddress::from_receivers` no longer takes an Orchard receiver
    argument unless the `orchard` feature is enabled.
- `zcash_keys::keys`:
  - `UnifiedSpendingKey::address` now takes an argument that specifies the
    receivers to be generated in the resulting address. Also, it now returns
    `Result<UnifiedAddress, AddressGenerationError>` instead of
    `Option<UnifiedAddress>` so that we may better report to the user how
    address generation has failed.
  - `UnifiedSpendingKey::transparent` is now only available when the
    `transparent-inputs` feature is enabled.
  - `UnifiedFullViewingKey::new` no longer takes an Orchard full viewing key
    argument unless the `orchard` feature is enabled.

### Removed
- `zcash_keys::address::AddressMetadata`
  (use `zcash_client_backend::data_api::TransparentAddressMetadata` instead).<|MERGE_RESOLUTION|>--- conflicted
+++ resolved
@@ -6,7 +6,6 @@
 
 ## [Unreleased]
 
-<<<<<<< HEAD
 ## [0.8.0] - 2025-03-19
 
 ### Added
@@ -29,13 +28,12 @@
   respectively instead.
 - `UnifiedAddressRequest::intersect`: a replacement for this method is now
   provided with the newly-added `ReceiverRequirements` type.
-=======
+
 ## [0.4.1, 0.5.1, 0.6.1, 0.7.1] - 2025-05-07
 
 ### Added
 - `zcash_keys::Address::to_transparent_address`
 - `zcash_keys::Address::to_sapling_address`
->>>>>>> 70cc29c3
 
 ## [0.7.0] - 2025-02-21
 
