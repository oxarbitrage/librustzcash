--- conflicted
+++ resolved
@@ -9,8 +9,6 @@
 
 ## [Unreleased]
 
-## [0.9.0] - 2025-05-30
-
 ### Added
 - `zcash_keys::keys::zcashd`, a module containing utilities that are useful
   for interacting with key data from legacy zcashd wallets, has been added
@@ -25,9 +23,6 @@
 - `zcash_keys::keys::ReceiverRequirements::{SHIELDED, ORCHARD}`
 
 ### Changed
-<<<<<<< HEAD
-- Migrated to `zcash_address 0.8`, `zcash_transparent 0.3`
-=======
 - Migrated to `zcash_address 0.8`, `zcash_transparent 0.3`.
 
 ## [0.8.2] - 2025-07-18
@@ -35,7 +30,6 @@
 ### Added
 - `zcash_keys::keys::{UnifiedFullViewingKey, UnifiedIncomingViewingKey}::default_transparent_address`
   have been added under the `test-dependencies` feature.
->>>>>>> 2bc19b61
 
 ## [0.4.1, 0.5.1, 0.6.1, 0.7.1, 0.8.1] - 2025-05-09
 
