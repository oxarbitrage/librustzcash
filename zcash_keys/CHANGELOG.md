All notable changes to this library will be documented in this file.

The format is based on [Keep a Changelog](https://keepachangelog.com/en/1.0.0/),
and this library adheres to Rust's notion of
[Semantic Versioning](https://semver.org/spec/v2.0.0.html).

## [Unreleased]

<<<<<<< HEAD
## [0.7.0] - 2025-02-21

### Added
- `no-std` compatibility (`alloc` is required). A default-enabled `std` feature
  flag has been added gating the `std::error::Error` usage.
- `zcash_keys::keys::ReceiverRequirement`
- `zcash_keys::Address::to_transparent_address`

### Changed
- MSRV is now 1.81.0.
- Migrated to `bip32 =0.6.0-pre.1`, `nonempty 0.11`, `orchard 0.11`,
  `sapling-crypto 0.5`, `zcash_encoding 0.3`, `zcash_protocol 0.5`,
  `zcash_address 0.7`, `zcash_transparent 0.2`.
- `zcash_keys::keys::UnifiedAddressRequest` has been substantially modified;
  instead of a collection of boolean flags, it is now a collection of
  `ReceiverRequirement` values that describe how addresses may be constructed
  in the case that keys for a particular protocol are absent or it is not
  possible to generate a specific receiver at a given diversifier index.
  Behavior of methods that accept a `UnifiedAddressRequest` have been modified
  accordingly. In addition, request construction methods that previously
  returned `None` to indicate an attempt to generate an invalid request now
  return `Err(())`

### Removed
- `zcash_keys::keys::UnifiedAddressRequest::all` (use
  `UnifiedAddressRequest::ALLOW_ALL` or
  `UnifiedFullViewingKey::to_address_request` instead)
=======
## [0.4.1, 0.5.1, 0.6.1] - 2025-05-07

### Added
- `zcash_keys::Address::to_transparent_address`
- `zcash_keys::Address::to_sapling_address`
>>>>>>> 5ebdd05f

## [0.6.0] - 2024-12-16

### Changed
- Migrated to `bech32 0.11`, `sapling-crypto 0.4`.
- Added dependency on `zcash_transparent 0.1` to replace dependency
  on `zcash_primitives`.
- The `UnifiedAddressRequest` argument to the following methods is now optional:
  - `zcash_keys::keys::UnifiedSpendingKey::address`
  - `zcash_keys::keys::UnifiedSpendingKey::default_address`
  - `zcash_keys::keys::UnifiedFullViewingKey::find_address`
  - `zcash_keys::keys::UnifiedFullViewingKey::default_address`
  - `zcash_keys::keys::UnifiedIncomingViewingKey::address`
  - `zcash_keys::keys::UnifiedIncomingViewingKey::find_address`
  - `zcash_keys::keys::UnifiedIncomingViewingKey::default_address`

## [0.5.0] - 2024-11-14

### Changed
- Migrated to `zcash_primitives 0.20.0`
- MSRV is now 1.77.0.

## [0.4.0] - 2024-10-04

### Added
- `zcash_keys::encoding::decode_extfvk_with_network`
- `impl std::error::Error for Bech32DecodeError`
- `impl std::error::Error for DecodingError`
- `impl std::error::Error for DerivationError`

### Changed
- Migrated to `orchard 0.10`, `sapling-crypto 0.3`, `zcash_address 0.6`,
  `zcash_primitives 0.19`, `zcash_protocol 0.4`.

## [0.3.0] - 2024-08-19
### Notable changes
- `zcash_keys`:
  - Now supports TEX (transparent-source-only) addresses as specified
    in [ZIP 320](https://zips.z.cash/zip-0320).
  - An `unstable-frost` feature has been added in order to be able to
    temporarily expose API features that are needed specifically when creating
    FROST threshold signatures. The features under this flag will be removed
    once key derivation for FROST has been fully specified and implemented.

### Added
- `zcash_keys::address::Address::try_from_zcash_address`
- `zcash_keys::address::Receiver`
- `zcash_keys::keys::UnifiedAddressRequest`
  - `intersect`
  - `to_address_request`

### Changed
- MSRV is now 1.70.0.
- Updated dependencies:
  - `zcash_address-0.4`
  - `zcash_encoding-0.2.1`
  - `zcash_primitives-0.16`
  - `zcash_protocol-0.2`
- `zcash_keys::Address` has a new variant `Tex`.
- `zcash_keys::address::Address::has_receiver` has been renamed to `can_receive_as`.
- `zcash_keys::keys`:
  - The (unstable) encoding of `UnifiedSpendingKey` has changed.
  - `DerivationError::Transparent` now contains `bip32::Error`.

## [0.2.0] - 2024-03-25

### Added
- `zcash_keys::address::Address::has_receiver`
- `impl Display for zcash_keys::keys::AddressGenerationError`
- `impl std::error::Error for zcash_keys::keys::AddressGenerationError`
- `impl From<hdwallet::error::Error> for zcash_keys::keys::DerivationError`
  when the `transparent-inputs` feature is enabled.
- `zcash_keys::keys::DecodingError`
- `zcash_keys::keys::UnifiedFullViewingKey::{parse, to_unified_incoming_viewing_key}`
- `zcash_keys::keys::UnifiedIncomingViewingKey`

### Changed
- `zcash_keys::keys::UnifiedFullViewingKey::{find_address, default_address}`
  now return `Result<(UnifiedAddress, DiversifierIndex), AddressGenerationError>`
  (instead of `Option<(UnifiedAddress, DiversifierIndex)>` for `find_address`).
- `zcash_keys::keys::AddressGenerationError`
  - Added `DiversifierSpaceExhausted` variant.
- At least one of the `orchard`, `sapling`, or `transparent-inputs` features
  must be enabled for the `keys` module to be accessible.
- Updated to `zcash_primitives-0.15.0`

### Removed
- `UnifiedFullViewingKey::new` has been placed behind the `test-dependencies`
  feature flag. UFVKs should only be produced by derivation from the USK, or
  parsed from their string representation.

### Fixed
- `UnifiedFullViewingKey::find_address` can now find an address for a diversifier
  index outside the valid transparent range if you aren't requesting a
  transparent receiver.

## [0.1.1] - 2024-03-04

### Added
- `zcash_keys::keys::UnifiedAddressRequest::all`

### Fixed
- A missing application of the `sapling` feature flag was remedied;
  prior to this fix it was not possible to use this crate without the
  `sapling` feature enabled.

## [0.1.0] - 2024-03-01
The entries below are relative to the `zcash_client_backend` crate as of
`zcash_client_backend 0.10.0`.

### Added
- `zcash_keys::address` (moved from `zcash_client_backend::address`). Further
  additions to this module:
  - `UnifiedAddress::{has_orchard, has_sapling, has_transparent}`
  - `UnifiedAddress::receiver_types`
  - `UnifiedAddress::unknown`
- `zcash_keys::encoding` (moved from `zcash_client_backend::encoding`).
- `zcash_keys::keys` (moved from `zcash_client_backend::keys`). Further
  additions to this module:
  - `AddressGenerationError`
  - `UnifiedAddressRequest`
- A new `orchard` feature flag has been added to make it possible to
  build client code without `orchard` dependendencies.
- `zcash_keys::address::Address::to_zcash_address`

### Changed
- The following methods and enum variants have been placed behind an `orchard`
  feature flag:
  - `zcash_keys::address::UnifiedAddress::orchard`
  - `zcash_keys::keys::DerivationError::Orchard`
  - `zcash_keys::keys::UnifiedSpendingKey::orchard`
- `zcash_keys::address`:
  - `RecipientAddress` has been renamed to `Address`.
  - `Address::Shielded` has been renamed to `Address::Sapling`.
  - `UnifiedAddress::from_receivers` no longer takes an Orchard receiver
    argument unless the `orchard` feature is enabled.
- `zcash_keys::keys`:
  - `UnifiedSpendingKey::address` now takes an argument that specifies the
    receivers to be generated in the resulting address. Also, it now returns
    `Result<UnifiedAddress, AddressGenerationError>` instead of
    `Option<UnifiedAddress>` so that we may better report to the user how
    address generation has failed.
  - `UnifiedSpendingKey::transparent` is now only available when the
    `transparent-inputs` feature is enabled.
  - `UnifiedFullViewingKey::new` no longer takes an Orchard full viewing key
    argument unless the `orchard` feature is enabled.

### Removed
- `zcash_keys::address::AddressMetadata`
  (use `zcash_client_backend::data_api::TransparentAddressMetadata` instead).<|MERGE_RESOLUTION|>--- conflicted
+++ resolved
@@ -6,7 +6,6 @@
 
 ## [Unreleased]
 
-<<<<<<< HEAD
 ## [0.7.0] - 2025-02-21
 
 ### Added
@@ -34,13 +33,12 @@
 - `zcash_keys::keys::UnifiedAddressRequest::all` (use
   `UnifiedAddressRequest::ALLOW_ALL` or
   `UnifiedFullViewingKey::to_address_request` instead)
-=======
+
 ## [0.4.1, 0.5.1, 0.6.1] - 2025-05-07
 
 ### Added
 - `zcash_keys::Address::to_transparent_address`
 - `zcash_keys::Address::to_sapling_address`
->>>>>>> 5ebdd05f
 
 ## [0.6.0] - 2024-12-16
 
