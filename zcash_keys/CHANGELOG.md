All notable changes to this library will be documented in this file.

The format is based on [Keep a Changelog](https://keepachangelog.com/en/1.0.0/),
and this library adheres to Rust's notion of
[Semantic Versioning](https://semver.org/spec/v2.0.0.html).

## [Unreleased]

<<<<<<< HEAD
## [0.9.0] - 2025-05-30

### Added
- `zcash_keys::keys::UnifiedAddressRequest::{SHIELDED, ORCHARD}`
- `zcash_keys::keys::ReceiverRequirements::{SHIELDED, ORCHARD}`

### Changed
- Migrated to `zcash_address 0.8`, `zcash_transparent 0.3`.

## [0.4.1, 0.5.1, 0.6.1, 0.7.1, 0.8.1] - 2025-05-09
=======
## [0.8.2] - 2025-07-18

### Added
- `zcash_keys::keys::{UnifiedFullViewingKey, UnifiedIncomingViewingKey}::default_transparent_address`
  have been added under the `test-dependencies` feature.

## [0.4.1, 0.5.1, 0.6.1, 0.7.1, 0.8.1] - 2025-05-07
>>>>>>> 98412dd4

### Added
- `zcash_keys::Address::to_sapling_address`

## [0.8.0] - 2025-03-19

### Added
- `zcash_keys::keys::UnifiedIncomingViewingKey::{has_sapling, has_orchard,
  has_transparent, receiver_requirements, to_receiver_requirements}`
- `zcash_keys::keys::ReceiverRequirements`

### Changed
- `zcash_keys::keys::UnifiedAddressRequest` is now an enum instead of a struct.
  The `new` and `unsafe_new` methods have been replaced by `custom` and
  `unsafe_custom` respectively.
- Arguments to `zcash_keys::keys::UnifiedIncomingViewingKey::address` have been
  modified; the `request` argument to this method now has type
  `UnifiedAddressRequest` instead of `Option<UnifiedAddressRequest>`. Use
  `UnifiedAddressRequest::AllAvailableKeys` where `None` was previously
  used to obtain the same semantics.

### Removed
- `UnifiedAddressRequest::{new, unsafe_new}`: use `{custom, unsafe_custom}`
  respectively instead.
- `UnifiedAddressRequest::intersect`: a replacement for this method is now
  provided with the newly-added `ReceiverRequirements` type.

## [0.7.0] - 2025-02-21

### Added
- `no-std` compatibility (`alloc` is required). A default-enabled `std` feature
  flag has been added gating the `std::error::Error` usage.
- `zcash_keys::keys::ReceiverRequirement`
- `zcash_keys::Address::to_transparent_address`

### Changed
- MSRV is now 1.81.0.
- Migrated to `bip32 =0.6.0-pre.1`, `nonempty 0.11`, `orchard 0.11`,
  `sapling-crypto 0.5`, `zcash_encoding 0.3`, `zcash_protocol 0.5`,
  `zcash_address 0.7`, `zcash_transparent 0.2`.
- `zcash_keys::keys::UnifiedAddressRequest` has been substantially modified;
  instead of a collection of boolean flags, it is now a collection of
  `ReceiverRequirement` values that describe how addresses may be constructed
  in the case that keys for a particular protocol are absent or it is not
  possible to generate a specific receiver at a given diversifier index.
  Behavior of methods that accept a `UnifiedAddressRequest` have been modified
  accordingly. In addition, request construction methods that previously
  returned `None` to indicate an attempt to generate an invalid request now
  return `Err(())`

### Removed
- `zcash_keys::keys::UnifiedAddressRequest::all` (use
  `UnifiedAddressRequest::ALLOW_ALL` or
  `UnifiedFullViewingKey::to_address_request` instead)

## [0.4.1, 0.5.1, 0.6.1] - 2025-05-09

### Added
- `zcash_keys::Address::to_transparent_address`

## [0.6.0] - 2024-12-16

### Changed
- Migrated to `bech32 0.11`, `sapling-crypto 0.4`.
- Added dependency on `zcash_transparent 0.1` to replace dependency
  on `zcash_primitives`.
- The `UnifiedAddressRequest` argument to the following methods is now optional:
  - `zcash_keys::keys::UnifiedSpendingKey::address`
  - `zcash_keys::keys::UnifiedSpendingKey::default_address`
  - `zcash_keys::keys::UnifiedFullViewingKey::find_address`
  - `zcash_keys::keys::UnifiedFullViewingKey::default_address`
  - `zcash_keys::keys::UnifiedIncomingViewingKey::address`
  - `zcash_keys::keys::UnifiedIncomingViewingKey::find_address`
  - `zcash_keys::keys::UnifiedIncomingViewingKey::default_address`

## [0.5.0] - 2024-11-14

### Changed
- Migrated to `zcash_primitives 0.20.0`
- MSRV is now 1.77.0.

## [0.4.0] - 2024-10-04

### Added
- `zcash_keys::encoding::decode_extfvk_with_network`
- `impl std::error::Error for Bech32DecodeError`
- `impl std::error::Error for DecodingError`
- `impl std::error::Error for DerivationError`

### Changed
- Migrated to `orchard 0.10`, `sapling-crypto 0.3`, `zcash_address 0.6`,
  `zcash_primitives 0.19`, `zcash_protocol 0.4`.

## [0.3.0] - 2024-08-19
### Notable changes
- `zcash_keys`:
  - Now supports TEX (transparent-source-only) addresses as specified
    in [ZIP 320](https://zips.z.cash/zip-0320).
  - An `unstable-frost` feature has been added in order to be able to
    temporarily expose API features that are needed specifically when creating
    FROST threshold signatures. The features under this flag will be removed
    once key derivation for FROST has been fully specified and implemented.

### Added
- `zcash_keys::address::Address::try_from_zcash_address`
- `zcash_keys::address::Receiver`
- `zcash_keys::keys::UnifiedAddressRequest`
  - `intersect`
  - `to_address_request`

### Changed
- MSRV is now 1.70.0.
- Updated dependencies:
  - `zcash_address-0.4`
  - `zcash_encoding-0.2.1`
  - `zcash_primitives-0.16`
  - `zcash_protocol-0.2`
- `zcash_keys::Address` has a new variant `Tex`.
- `zcash_keys::address::Address::has_receiver` has been renamed to `can_receive_as`.
- `zcash_keys::keys`:
  - The (unstable) encoding of `UnifiedSpendingKey` has changed.
  - `DerivationError::Transparent` now contains `bip32::Error`.

## [0.2.0] - 2024-03-25

### Added
- `zcash_keys::address::Address::has_receiver`
- `impl Display for zcash_keys::keys::AddressGenerationError`
- `impl std::error::Error for zcash_keys::keys::AddressGenerationError`
- `impl From<hdwallet::error::Error> for zcash_keys::keys::DerivationError`
  when the `transparent-inputs` feature is enabled.
- `zcash_keys::keys::DecodingError`
- `zcash_keys::keys::UnifiedFullViewingKey::{parse, to_unified_incoming_viewing_key}`
- `zcash_keys::keys::UnifiedIncomingViewingKey`

### Changed
- `zcash_keys::keys::UnifiedFullViewingKey::{find_address, default_address}`
  now return `Result<(UnifiedAddress, DiversifierIndex), AddressGenerationError>`
  (instead of `Option<(UnifiedAddress, DiversifierIndex)>` for `find_address`).
- `zcash_keys::keys::AddressGenerationError`
  - Added `DiversifierSpaceExhausted` variant.
- At least one of the `orchard`, `sapling`, or `transparent-inputs` features
  must be enabled for the `keys` module to be accessible.
- Updated to `zcash_primitives-0.15.0`

### Removed
- `UnifiedFullViewingKey::new` has been placed behind the `test-dependencies`
  feature flag. UFVKs should only be produced by derivation from the USK, or
  parsed from their string representation.

### Fixed
- `UnifiedFullViewingKey::find_address` can now find an address for a diversifier
  index outside the valid transparent range if you aren't requesting a
  transparent receiver.

## [0.1.1] - 2024-03-04

### Added
- `zcash_keys::keys::UnifiedAddressRequest::all`

### Fixed
- A missing application of the `sapling` feature flag was remedied;
  prior to this fix it was not possible to use this crate without the
  `sapling` feature enabled.

## [0.1.0] - 2024-03-01
The entries below are relative to the `zcash_client_backend` crate as of
`zcash_client_backend 0.10.0`.

### Added
- `zcash_keys::address` (moved from `zcash_client_backend::address`). Further
  additions to this module:
  - `UnifiedAddress::{has_orchard, has_sapling, has_transparent}`
  - `UnifiedAddress::receiver_types`
  - `UnifiedAddress::unknown`
- `zcash_keys::encoding` (moved from `zcash_client_backend::encoding`).
- `zcash_keys::keys` (moved from `zcash_client_backend::keys`). Further
  additions to this module:
  - `AddressGenerationError`
  - `UnifiedAddressRequest`
- A new `orchard` feature flag has been added to make it possible to
  build client code without `orchard` dependendencies.
- `zcash_keys::address::Address::to_zcash_address`

### Changed
- The following methods and enum variants have been placed behind an `orchard`
  feature flag:
  - `zcash_keys::address::UnifiedAddress::orchard`
  - `zcash_keys::keys::DerivationError::Orchard`
  - `zcash_keys::keys::UnifiedSpendingKey::orchard`
- `zcash_keys::address`:
  - `RecipientAddress` has been renamed to `Address`.
  - `Address::Shielded` has been renamed to `Address::Sapling`.
  - `UnifiedAddress::from_receivers` no longer takes an Orchard receiver
    argument unless the `orchard` feature is enabled.
- `zcash_keys::keys`:
  - `UnifiedSpendingKey::address` now takes an argument that specifies the
    receivers to be generated in the resulting address. Also, it now returns
    `Result<UnifiedAddress, AddressGenerationError>` instead of
    `Option<UnifiedAddress>` so that we may better report to the user how
    address generation has failed.
  - `UnifiedSpendingKey::transparent` is now only available when the
    `transparent-inputs` feature is enabled.
  - `UnifiedFullViewingKey::new` no longer takes an Orchard full viewing key
    argument unless the `orchard` feature is enabled.

### Removed
- `zcash_keys::address::AddressMetadata`
  (use `zcash_client_backend::data_api::TransparentAddressMetadata` instead).<|MERGE_RESOLUTION|>--- conflicted
+++ resolved
@@ -6,7 +6,6 @@
 
 ## [Unreleased]
 
-<<<<<<< HEAD
 ## [0.9.0] - 2025-05-30
 
 ### Added
@@ -16,16 +15,13 @@
 ### Changed
 - Migrated to `zcash_address 0.8`, `zcash_transparent 0.3`.
 
-## [0.4.1, 0.5.1, 0.6.1, 0.7.1, 0.8.1] - 2025-05-09
-=======
 ## [0.8.2] - 2025-07-18
 
 ### Added
 - `zcash_keys::keys::{UnifiedFullViewingKey, UnifiedIncomingViewingKey}::default_transparent_address`
   have been added under the `test-dependencies` feature.
 
-## [0.4.1, 0.5.1, 0.6.1, 0.7.1, 0.8.1] - 2025-05-07
->>>>>>> 98412dd4
+## [0.4.1, 0.5.1, 0.6.1, 0.7.1, 0.8.1] - 2025-05-09
 
 ### Added
 - `zcash_keys::Address::to_sapling_address`
