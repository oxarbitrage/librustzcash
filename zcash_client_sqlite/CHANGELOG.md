--- conflicted
+++ resolved
@@ -7,23 +7,21 @@
 
 ## [Unreleased]
 
-<<<<<<< HEAD
+### Added
+- Exposed `AccountId::from_u32` and `AccountId::as_u32` conversions under the
+  `unstable` feature flag.
+
+### Changed
+- MSRV is now 1.77.0.
+- Migrated from `schemer` to our fork `schemerz`.
+- Migrated to `rusqlite 0.32`.
+
 ## [0.12.2] - 2024-10-21
 
 ### Fixed
 - Fixes an error in determining the minimum checkpoint height to which it's
   possible to rewind in the case of a reorg, when no other truncation height
   information is available.
-=======
-### Added
-- Exposed `AccountId::from_u32` and `AccountId::as_u32` conversions under the
-  `unstable` feature flag.
-
-### Changed
-- MSRV is now 1.77.0.
-- Migrated from `schemer` to our fork `schemerz`.
-- Migrated to `rusqlite 0.32`.
->>>>>>> 791b3714
 
 ## [0.12.1] - 2024-10-10
 
