--- conflicted
+++ resolved
@@ -181,11 +181,7 @@
                 f,
                 "A rewind for your wallet may only target height {} or greater; the requested height was {}.",
                 safe_rewind_height.map_or("<unavailable>".to_owned(), |h0| format!("{h0}")),
-<<<<<<< HEAD
-                requested_height
-=======
                requested_height
->>>>>>> 2bc19b61
             ),
             SqliteClientError::DecodingError(e) => write!(f, "{e}"),
             #[cfg(feature = "transparent-inputs")]
@@ -237,13 +233,10 @@
             #[cfg(feature = "transparent-inputs")]
             SqliteClientError::Scheduling(err) => {
                 write!(f, "The wallet was unable to schedule an event: {err}")
-<<<<<<< HEAD
             },
             #[cfg(feature = "transparent-inputs")]
             SqliteClientError::NotificationMismatch { expected, actual } => {
                 write!(f, "The client performed an address check over a block range that did not match the requested range; expected as_of_height: {expected}, actual as_of_height: {actual}")
-=======
->>>>>>> 2bc19b61
             }
         }
     }
